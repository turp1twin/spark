/*
 * Licensed to the Apache Software Foundation (ASF) under one or more
 * contributor license agreements.  See the NOTICE file distributed with
 * this work for additional information regarding copyright ownership.
 * The ASF licenses this file to You under the Apache License, Version 2.0
 * (the "License"); you may not use this file except in compliance with
 * the License.  You may obtain a copy of the License at
 *
 *    http://www.apache.org/licenses/LICENSE-2.0
 *
 * Unless required by applicable law or agreed to in writing, software
 * distributed under the License is distributed on an "AS IS" BASIS,
 * WITHOUT WARRANTIES OR CONDITIONS OF ANY KIND, either express or implied.
 * See the License for the specific language governing permissions and
 * limitations under the License.
 */

package org.apache.spark.storage

import java.io.{BufferedOutputStream, ByteArrayOutputStream, File, InputStream, OutputStream}
import java.nio.{ByteBuffer, MappedByteBuffer}

import scala.collection.mutable.{ArrayBuffer, HashMap}
import scala.concurrent.{Await, Future}
import scala.concurrent.ExecutionContext.Implicits.global
import scala.concurrent.duration._
import scala.util.Random

import sun.nio.ch.DirectBuffer

import org.apache.spark._
import org.apache.spark.executor.{DataReadMethod, ShuffleWriteMetrics}
import org.apache.spark.io.CompressionCodec
import org.apache.spark.network._
import org.apache.spark.network.buffer.{ManagedBuffer, NioManagedBuffer}
import org.apache.spark.network.netty.SparkTransportConf
import org.apache.spark.network.shuffle.ExternalShuffleClient
import org.apache.spark.network.shuffle.protocol.ExecutorShuffleInfo
import org.apache.spark.rpc.RpcEnv
import org.apache.spark.serializer.{SerializerInstance, Serializer}
import org.apache.spark.shuffle.ShuffleManager
import org.apache.spark.shuffle.hash.HashShuffleManager
import org.apache.spark.util._

private[spark] sealed trait BlockValues
private[spark] case class ByteBufferValues(buffer: ByteBuffer) extends BlockValues
private[spark] case class IteratorValues(iterator: Iterator[Any]) extends BlockValues
private[spark] case class ArrayValues(buffer: Array[Any]) extends BlockValues

/* Class for returning a fetched block and associated metrics. */
private[spark] class BlockResult(
    val data: Iterator[Any],
    val readMethod: DataReadMethod.Value,
    val bytes: Long)

/**
 * Manager running on every node (driver and executors) which provides interfaces for putting and
 * retrieving blocks both locally and remotely into various stores (memory, disk, and off-heap).
 *
 * Note that #initialize() must be called before the BlockManager is usable.
 */
private[spark] class BlockManager(
    executorId: String,
    rpcEnv: RpcEnv,
    val master: BlockManagerMaster,
    defaultSerializer: Serializer,
    maxMemory: Long,
    val conf: SparkConf,
    mapOutputTracker: MapOutputTracker,
    shuffleManager: ShuffleManager,
    blockTransferService: BlockTransferService,
    securityManager: SecurityManager,
    numUsableCores: Int)
  extends BlockDataManager with Logging {

  val diskBlockManager = new DiskBlockManager(this, conf)

  private val blockInfo = new TimeStampedHashMap[BlockId, BlockInfo]

  // Actual storage of where blocks are kept
  private var externalBlockStoreInitialized = false
  private[spark] val memoryStore = new MemoryStore(this, maxMemory)
  private[spark] val diskStore = new DiskStore(this, diskBlockManager)
  private[spark] lazy val externalBlockStore: ExternalBlockStore =
    new ExternalBlockStore(this, executorId)

  private[spark]
  val externalShuffleServiceEnabled = conf.getBoolean("spark.shuffle.service.enabled", false)

  // Port used by the external shuffle service. In Yarn mode, this may be already be
  // set through the Hadoop configuration as the server is launched in the Yarn NM.
  private val externalShuffleServicePort =
    Utils.getSparkOrYarnConfig(conf, "spark.shuffle.service.port", "7337").toInt

  // Check that we're not using external shuffle service with consolidated shuffle files.
  if (externalShuffleServiceEnabled
    && conf.getBoolean("spark.shuffle.consolidateFiles", false)
    && shuffleManager.isInstanceOf[HashShuffleManager]) {
    throw new UnsupportedOperationException("Cannot use external shuffle service with consolidated"
      + " shuffle files in hash-based shuffle. Please disable spark.shuffle.consolidateFiles or "
      + " switch to sort-based shuffle.")
  }

  var blockManagerId: BlockManagerId = _

  // Address of the server that serves this executor's shuffle files. This is either an external
  // service, or just our own Executor's BlockManager.
  private[spark] var shuffleServerId: BlockManagerId = _

  // Client to read other executors' shuffle files. This is either an external service, or just the
  // standard BlockTransferService to directly connect to other Executors.
  private[spark] val shuffleClient = if (externalShuffleServiceEnabled) {
    val transConf = SparkTransportConf.fromSparkConf(conf, numUsableCores)
    new ExternalShuffleClient(transConf, securityManager, securityManager.isAuthenticationEnabled(),
<<<<<<< HEAD
      securityManager.isSaslEncryptionEnabled(), securityManager.createEncryptionHandler())
=======
      securityManager.isSaslEncryptionEnabled())
>>>>>>> c688e3c5
  } else {
    blockTransferService
  }

  // Whether to compress broadcast variables that are stored
  private val compressBroadcast = conf.getBoolean("spark.broadcast.compress", true)
  // Whether to compress shuffle output that are stored
  private val compressShuffle = conf.getBoolean("spark.shuffle.compress", true)
  // Whether to compress RDD partitions that are stored serialized
  private val compressRdds = conf.getBoolean("spark.rdd.compress", false)
  // Whether to compress shuffle output temporarily spilled to disk
  private val compressShuffleSpill = conf.getBoolean("spark.shuffle.spill.compress", true)

  private val slaveEndpoint = rpcEnv.setupEndpoint(
    "BlockManagerEndpoint" + BlockManager.ID_GENERATOR.next,
    new BlockManagerSlaveEndpoint(rpcEnv, this, mapOutputTracker))

  // Pending re-registration action being executed asynchronously or null if none is pending.
  // Accesses should synchronize on asyncReregisterLock.
  private var asyncReregisterTask: Future[Unit] = null
  private val asyncReregisterLock = new Object

  private val metadataCleaner = new MetadataCleaner(
    MetadataCleanerType.BLOCK_MANAGER, this.dropOldNonBroadcastBlocks, conf)
  private val broadcastCleaner = new MetadataCleaner(
    MetadataCleanerType.BROADCAST_VARS, this.dropOldBroadcastBlocks, conf)

  // Field related to peer block managers that are necessary for block replication
  @volatile private var cachedPeers: Seq[BlockManagerId] = _
  private val peerFetchLock = new Object
  private var lastPeerFetchTime = 0L

  /* The compression codec to use. Note that the "lazy" val is necessary because we want to delay
   * the initialization of the compression codec until it is first used. The reason is that a Spark
   * program could be using a user-defined codec in a third party jar, which is loaded in
   * Executor.updateDependencies. When the BlockManager is initialized, user level jars hasn't been
   * loaded yet. */
  private lazy val compressionCodec: CompressionCodec = CompressionCodec.createCodec(conf)

  /**
   * Construct a BlockManager with a memory limit set based on system properties.
   */
  def this(
      execId: String,
      rpcEnv: RpcEnv,
      master: BlockManagerMaster,
      serializer: Serializer,
      conf: SparkConf,
      mapOutputTracker: MapOutputTracker,
      shuffleManager: ShuffleManager,
      blockTransferService: BlockTransferService,
      securityManager: SecurityManager,
      numUsableCores: Int) = {
    this(execId, rpcEnv, master, serializer, BlockManager.getMaxMemory(conf),
      conf, mapOutputTracker, shuffleManager, blockTransferService, securityManager, numUsableCores)
  }

  /**
   * Initializes the BlockManager with the given appId. This is not performed in the constructor as
   * the appId may not be known at BlockManager instantiation time (in particular for the driver,
   * where it is only learned after registration with the TaskScheduler).
   *
   * This method initializes the BlockTransferService and ShuffleClient, registers with the
   * BlockManagerMaster, starts the BlockManagerWorker endpoint, and registers with a local shuffle
   * service if configured.
   */
  def initialize(appId: String): Unit = {
    blockTransferService.init(this)
    shuffleClient.init(appId)

    blockManagerId = BlockManagerId(
      executorId, blockTransferService.hostName, blockTransferService.port)

    shuffleServerId = if (externalShuffleServiceEnabled) {
      BlockManagerId(executorId, blockTransferService.hostName, externalShuffleServicePort)
    } else {
      blockManagerId
    }

    master.registerBlockManager(blockManagerId, maxMemory, slaveEndpoint)

    // Register Executors' configuration with the local shuffle service, if one should exist.
    if (externalShuffleServiceEnabled && !blockManagerId.isDriver) {
      registerWithExternalShuffleServer()
    }
  }

  private def registerWithExternalShuffleServer() {
    logInfo("Registering executor with local external shuffle service.")
    val shuffleConfig = new ExecutorShuffleInfo(
      diskBlockManager.localDirs.map(_.toString),
      diskBlockManager.subDirsPerLocalDir,
      shuffleManager.getClass.getName)

    val MAX_ATTEMPTS = 3
    val SLEEP_TIME_SECS = 5

    for (i <- 1 to MAX_ATTEMPTS) {
      try {
        // Synchronous and will throw an exception if we cannot connect.
        shuffleClient.asInstanceOf[ExternalShuffleClient].registerWithShuffleServer(
          shuffleServerId.host, shuffleServerId.port, shuffleServerId.executorId, shuffleConfig)
        return
      } catch {
        case e: Exception if i < MAX_ATTEMPTS =>
          logError(s"Failed to connect to external shuffle server, will retry ${MAX_ATTEMPTS - i}}"
            + s" more times after waiting $SLEEP_TIME_SECS seconds...", e)
          Thread.sleep(SLEEP_TIME_SECS * 1000)
      }
    }
  }

  /**
   * Report all blocks to the BlockManager again. This may be necessary if we are dropped
   * by the BlockManager and come back or if we become capable of recovering blocks on disk after
   * an executor crash.
   *
   * This function deliberately fails silently if the master returns false (indicating that
   * the slave needs to re-register). The error condition will be detected again by the next
   * heart beat attempt or new block registration and another try to re-register all blocks
   * will be made then.
   */
  private def reportAllBlocks(): Unit = {
    logInfo(s"Reporting ${blockInfo.size} blocks to the master.")
    for ((blockId, info) <- blockInfo) {
      val status = getCurrentBlockStatus(blockId, info)
      if (!tryToReportBlockStatus(blockId, info, status)) {
        logError(s"Failed to report $blockId to master; giving up.")
        return
      }
    }
  }

  /**
   * Re-register with the master and report all blocks to it. This will be called by the heart beat
   * thread if our heartbeat to the block manager indicates that we were not registered.
   *
   * Note that this method must be called without any BlockInfo locks held.
   */
  def reregister(): Unit = {
    // TODO: We might need to rate limit re-registering.
    logInfo("BlockManager re-registering with master")
    master.registerBlockManager(blockManagerId, maxMemory, slaveEndpoint)
    reportAllBlocks()
  }

  /**
   * Re-register with the master sometime soon.
   */
  private def asyncReregister(): Unit = {
    asyncReregisterLock.synchronized {
      if (asyncReregisterTask == null) {
        asyncReregisterTask = Future[Unit] {
          reregister()
          asyncReregisterLock.synchronized {
            asyncReregisterTask = null
          }
        }
      }
    }
  }

  /**
   * For testing. Wait for any pending asynchronous re-registration; otherwise, do nothing.
   */
  def waitForAsyncReregister(): Unit = {
    val task = asyncReregisterTask
    if (task != null) {
      Await.ready(task, Duration.Inf)
    }
  }

  /**
   * Interface to get local block data. Throws an exception if the block cannot be found or
   * cannot be read successfully.
   */
  override def getBlockData(blockId: BlockId): ManagedBuffer = {
    if (blockId.isShuffle) {
      shuffleManager.shuffleBlockResolver.getBlockData(blockId.asInstanceOf[ShuffleBlockId])
    } else {
      val blockBytesOpt = doGetLocal(blockId, asBlockResult = false)
        .asInstanceOf[Option[ByteBuffer]]
      if (blockBytesOpt.isDefined) {
        val buffer = blockBytesOpt.get
        new NioManagedBuffer(buffer)
      } else {
        throw new BlockNotFoundException(blockId.toString)
      }
    }
  }

  /**
   * Put the block locally, using the given storage level.
   */
  override def putBlockData(blockId: BlockId, data: ManagedBuffer, level: StorageLevel): Unit = {
    putBytes(blockId, data.nioByteBuffer(), level)
  }

  /**
   * Get the BlockStatus for the block identified by the given ID, if it exists.
   * NOTE: This is mainly for testing, and it doesn't fetch information from external block store.
   */
  def getStatus(blockId: BlockId): Option[BlockStatus] = {
    blockInfo.get(blockId).map { info =>
      val memSize = if (memoryStore.contains(blockId)) memoryStore.getSize(blockId) else 0L
      val diskSize = if (diskStore.contains(blockId)) diskStore.getSize(blockId) else 0L
      // Assume that block is not in external block store
      BlockStatus(info.level, memSize, diskSize, 0L)
    }
  }

  /**
   * Get the ids of existing blocks that match the given filter. Note that this will
   * query the blocks stored in the disk block manager (that the block manager
   * may not know of).
   */
  def getMatchingBlockIds(filter: BlockId => Boolean): Seq[BlockId] = {
    (blockInfo.keys ++ diskBlockManager.getAllBlocks()).filter(filter).toSeq
  }

  /**
   * Tell the master about the current storage status of a block. This will send a block update
   * message reflecting the current status, *not* the desired storage level in its block info.
   * For example, a block with MEMORY_AND_DISK set might have fallen out to be only on disk.
   *
   * droppedMemorySize exists to account for when the block is dropped from memory to disk (so
   * it is still valid). This ensures that update in master will compensate for the increase in
   * memory on slave.
   */
  private def reportBlockStatus(
      blockId: BlockId,
      info: BlockInfo,
      status: BlockStatus,
      droppedMemorySize: Long = 0L): Unit = {
    val needReregister = !tryToReportBlockStatus(blockId, info, status, droppedMemorySize)
    if (needReregister) {
      logInfo(s"Got told to re-register updating block $blockId")
      // Re-registering will report our new block for free.
      asyncReregister()
    }
    logDebug(s"Told master about block $blockId")
  }

  /**
   * Actually send a UpdateBlockInfo message. Returns the master's response,
   * which will be true if the block was successfully recorded and false if
   * the slave needs to re-register.
   */
  private def tryToReportBlockStatus(
      blockId: BlockId,
      info: BlockInfo,
      status: BlockStatus,
      droppedMemorySize: Long = 0L): Boolean = {
    if (info.tellMaster) {
      val storageLevel = status.storageLevel
      val inMemSize = Math.max(status.memSize, droppedMemorySize)
      val inExternalBlockStoreSize = status.externalBlockStoreSize
      val onDiskSize = status.diskSize
      master.updateBlockInfo(
        blockManagerId, blockId, storageLevel, inMemSize, onDiskSize, inExternalBlockStoreSize)
    } else {
      true
    }
  }

  /**
   * Return the updated storage status of the block with the given ID. More specifically, if
   * the block is dropped from memory and possibly added to disk, return the new storage level
   * and the updated in-memory and on-disk sizes.
   */
  private def getCurrentBlockStatus(blockId: BlockId, info: BlockInfo): BlockStatus = {
    info.synchronized {
      info.level match {
        case null =>
          BlockStatus(StorageLevel.NONE, 0L, 0L, 0L)
        case level =>
          val inMem = level.useMemory && memoryStore.contains(blockId)
          val inExternalBlockStore = level.useOffHeap && externalBlockStore.contains(blockId)
          val onDisk = level.useDisk && diskStore.contains(blockId)
          val deserialized = if (inMem) level.deserialized else false
          val replication = if (inMem || inExternalBlockStore || onDisk) level.replication else 1
          val storageLevel =
            StorageLevel(onDisk, inMem, inExternalBlockStore, deserialized, replication)
          val memSize = if (inMem) memoryStore.getSize(blockId) else 0L
          val externalBlockStoreSize =
            if (inExternalBlockStore) externalBlockStore.getSize(blockId) else 0L
          val diskSize = if (onDisk) diskStore.getSize(blockId) else 0L
          BlockStatus(storageLevel, memSize, diskSize, externalBlockStoreSize)
      }
    }
  }

  /**
   * Get locations of an array of blocks.
   */
  private def getLocationBlockIds(blockIds: Array[BlockId]): Array[Seq[BlockManagerId]] = {
    val startTimeMs = System.currentTimeMillis
    val locations = master.getLocations(blockIds).toArray
    logDebug("Got multiple block location in %s".format(Utils.getUsedTimeMs(startTimeMs)))
    locations
  }

  /**
   * Get block from local block manager.
   */
  def getLocal(blockId: BlockId): Option[BlockResult] = {
    logDebug(s"Getting local block $blockId")
    doGetLocal(blockId, asBlockResult = true).asInstanceOf[Option[BlockResult]]
  }

  /**
   * Get block from the local block manager as serialized bytes.
   */
  def getLocalBytes(blockId: BlockId): Option[ByteBuffer] = {
    logDebug(s"Getting local block $blockId as bytes")
    // As an optimization for map output fetches, if the block is for a shuffle, return it
    // without acquiring a lock; the disk store never deletes (recent) items so this should work
    if (blockId.isShuffle) {
      val shuffleBlockManager = shuffleManager.shuffleBlockResolver
      // TODO: This should gracefully handle case where local block is not available. Currently
      // downstream code will throw an exception.
      Option(shuffleBlockManager.getBlockData(blockId.asInstanceOf[ShuffleBlockId]).nioByteBuffer())
    } else {
      doGetLocal(blockId, asBlockResult = false).asInstanceOf[Option[ByteBuffer]]
    }
  }

  private def doGetLocal(blockId: BlockId, asBlockResult: Boolean): Option[Any] = {
    val info = blockInfo.get(blockId).orNull
    if (info != null) {
      info.synchronized {
        // Double check to make sure the block is still there. There is a small chance that the
        // block has been removed by removeBlock (which also synchronizes on the blockInfo object).
        // Note that this only checks metadata tracking. If user intentionally deleted the block
        // on disk or from off heap storage without using removeBlock, this conditional check will
        // still pass but eventually we will get an exception because we can't find the block.
        if (blockInfo.get(blockId).isEmpty) {
          logWarning(s"Block $blockId had been removed")
          return None
        }

        // If another thread is writing the block, wait for it to become ready.
        if (!info.waitForReady()) {
          // If we get here, the block write failed.
          logWarning(s"Block $blockId was marked as failure.")
          return None
        }

        val level = info.level
        logDebug(s"Level for block $blockId is $level")

        // Look for the block in memory
        if (level.useMemory) {
          logDebug(s"Getting block $blockId from memory")
          val result = if (asBlockResult) {
            memoryStore.getValues(blockId).map(new BlockResult(_, DataReadMethod.Memory, info.size))
          } else {
            memoryStore.getBytes(blockId)
          }
          result match {
            case Some(values) =>
              return result
            case None =>
              logDebug(s"Block $blockId not found in memory")
          }
        }

        // Look for the block in external block store
        if (level.useOffHeap) {
          logDebug(s"Getting block $blockId from ExternalBlockStore")
          if (externalBlockStore.contains(blockId)) {
            externalBlockStore.getBytes(blockId) match {
              case Some(bytes) =>
                if (!asBlockResult) {
                  return Some(bytes)
                } else {
                  return Some(new BlockResult(
                    dataDeserialize(blockId, bytes), DataReadMethod.Memory, info.size))
                }
              case None =>
                logDebug(s"Block $blockId not found in externalBlockStore")
            }
          }
        }

        // Look for block on disk, potentially storing it back in memory if required
        if (level.useDisk) {
          logDebug(s"Getting block $blockId from disk")
          val bytes: ByteBuffer = diskStore.getBytes(blockId) match {
            case Some(b) => b
            case None =>
              throw new BlockException(
                blockId, s"Block $blockId not found on disk, though it should be")
          }
          assert(0 == bytes.position())

          if (!level.useMemory) {
            // If the block shouldn't be stored in memory, we can just return it
            if (asBlockResult) {
              return Some(new BlockResult(dataDeserialize(blockId, bytes), DataReadMethod.Disk,
                info.size))
            } else {
              return Some(bytes)
            }
          } else {
            // Otherwise, we also have to store something in the memory store
            if (!level.deserialized || !asBlockResult) {
              /* We'll store the bytes in memory if the block's storage level includes
               * "memory serialized", or if it should be cached as objects in memory
               * but we only requested its serialized bytes. */
              memoryStore.putBytes(blockId, bytes.limit, () => {
                // https://issues.apache.org/jira/browse/SPARK-6076
                // If the file size is bigger than the free memory, OOM will happen. So if we cannot
                // put it into MemoryStore, copyForMemory should not be created. That's why this
                // action is put into a `() => ByteBuffer` and created lazily.
                val copyForMemory = ByteBuffer.allocate(bytes.limit)
                copyForMemory.put(bytes)
              })
              bytes.rewind()
            }
            if (!asBlockResult) {
              return Some(bytes)
            } else {
              val values = dataDeserialize(blockId, bytes)
              if (level.deserialized) {
                // Cache the values before returning them
                val putResult = memoryStore.putIterator(
                  blockId, values, level, returnValues = true, allowPersistToDisk = false)
                // The put may or may not have succeeded, depending on whether there was enough
                // space to unroll the block. Either way, the put here should return an iterator.
                putResult.data match {
                  case Left(it) =>
                    return Some(new BlockResult(it, DataReadMethod.Disk, info.size))
                  case _ =>
                    // This only happens if we dropped the values back to disk (which is never)
                    throw new SparkException("Memory store did not return an iterator!")
                }
              } else {
                return Some(new BlockResult(values, DataReadMethod.Disk, info.size))
              }
            }
          }
        }
      }
    } else {
      logDebug(s"Block $blockId not registered locally")
    }
    None
  }

  /**
   * Get block from remote block managers.
   */
  def getRemote(blockId: BlockId): Option[BlockResult] = {
    logDebug(s"Getting remote block $blockId")
    doGetRemote(blockId, asBlockResult = true).asInstanceOf[Option[BlockResult]]
  }

  /**
   * Get block from remote block managers as serialized bytes.
   */
  def getRemoteBytes(blockId: BlockId): Option[ByteBuffer] = {
    logDebug(s"Getting remote block $blockId as bytes")
    doGetRemote(blockId, asBlockResult = false).asInstanceOf[Option[ByteBuffer]]
  }

  private def doGetRemote(blockId: BlockId, asBlockResult: Boolean): Option[Any] = {
    require(blockId != null, "BlockId is null")
    val locations = Random.shuffle(master.getLocations(blockId))
    for (loc <- locations) {
      logDebug(s"Getting remote block $blockId from $loc")
      val data = blockTransferService.fetchBlockSync(
        loc.host, loc.port, loc.executorId, blockId.toString).nioByteBuffer()

      if (data != null) {
        if (asBlockResult) {
          return Some(new BlockResult(
            dataDeserialize(blockId, data),
            DataReadMethod.Network,
            data.limit()))
        } else {
          return Some(data)
        }
      }
      logDebug(s"The value of block $blockId is null")
    }
    logDebug(s"Block $blockId not found")
    None
  }

  /**
   * Get a block from the block manager (either local or remote).
   */
  def get(blockId: BlockId): Option[BlockResult] = {
    val local = getLocal(blockId)
    if (local.isDefined) {
      logInfo(s"Found block $blockId locally")
      return local
    }
    val remote = getRemote(blockId)
    if (remote.isDefined) {
      logInfo(s"Found block $blockId remotely")
      return remote
    }
    None
  }

  def putIterator(
      blockId: BlockId,
      values: Iterator[Any],
      level: StorageLevel,
      tellMaster: Boolean = true,
      effectiveStorageLevel: Option[StorageLevel] = None): Seq[(BlockId, BlockStatus)] = {
    require(values != null, "Values is null")
    doPut(blockId, IteratorValues(values), level, tellMaster, effectiveStorageLevel)
  }

  /**
   * A short circuited method to get a block writer that can write data directly to disk.
   * The Block will be appended to the File specified by filename. Callers should handle error
   * cases.
   */
  def getDiskWriter(
      blockId: BlockId,
      file: File,
      serializerInstance: SerializerInstance,
      bufferSize: Int,
      writeMetrics: ShuffleWriteMetrics): BlockObjectWriter = {
    val compressStream: OutputStream => OutputStream = wrapForCompression(blockId, _)
    val syncWrites = conf.getBoolean("spark.shuffle.sync", false)
    new DiskBlockObjectWriter(blockId, file, serializerInstance, bufferSize, compressStream,
      syncWrites, writeMetrics)
  }

  /**
   * Put a new block of values to the block manager.
   * Return a list of blocks updated as a result of this put.
   */
  def putArray(
      blockId: BlockId,
      values: Array[Any],
      level: StorageLevel,
      tellMaster: Boolean = true,
      effectiveStorageLevel: Option[StorageLevel] = None): Seq[(BlockId, BlockStatus)] = {
    require(values != null, "Values is null")
    doPut(blockId, ArrayValues(values), level, tellMaster, effectiveStorageLevel)
  }

  /**
   * Put a new block of serialized bytes to the block manager.
   * Return a list of blocks updated as a result of this put.
   */
  def putBytes(
      blockId: BlockId,
      bytes: ByteBuffer,
      level: StorageLevel,
      tellMaster: Boolean = true,
      effectiveStorageLevel: Option[StorageLevel] = None): Seq[(BlockId, BlockStatus)] = {
    require(bytes != null, "Bytes is null")
    doPut(blockId, ByteBufferValues(bytes), level, tellMaster, effectiveStorageLevel)
  }

  /**
   * Put the given block according to the given level in one of the block stores, replicating
   * the values if necessary.
   *
   * The effective storage level refers to the level according to which the block will actually be
   * handled. This allows the caller to specify an alternate behavior of doPut while preserving
   * the original level specified by the user.
   */
  private def doPut(
      blockId: BlockId,
      data: BlockValues,
      level: StorageLevel,
      tellMaster: Boolean = true,
      effectiveStorageLevel: Option[StorageLevel] = None)
  : Seq[(BlockId, BlockStatus)] = {

    require(blockId != null, "BlockId is null")
    require(level != null && level.isValid, "StorageLevel is null or invalid")
    effectiveStorageLevel.foreach { level =>
      require(level != null && level.isValid, "Effective StorageLevel is null or invalid")
    }

    // Return value
    val updatedBlocks = new ArrayBuffer[(BlockId, BlockStatus)]

    /* Remember the block's storage level so that we can correctly drop it to disk if it needs
     * to be dropped right after it got put into memory. Note, however, that other threads will
     * not be able to get() this block until we call markReady on its BlockInfo. */
    val putBlockInfo = {
      val tinfo = new BlockInfo(level, tellMaster)
      // Do atomically !
      val oldBlockOpt = blockInfo.putIfAbsent(blockId, tinfo)
      if (oldBlockOpt.isDefined) {
        if (oldBlockOpt.get.waitForReady()) {
          logWarning(s"Block $blockId already exists on this machine; not re-adding it")
          return updatedBlocks
        }
        // TODO: So the block info exists - but previous attempt to load it (?) failed.
        // What do we do now ? Retry on it ?
        oldBlockOpt.get
      } else {
        tinfo
      }
    }

    val startTimeMs = System.currentTimeMillis

    /* If we're storing values and we need to replicate the data, we'll want access to the values,
     * but because our put will read the whole iterator, there will be no values left. For the
     * case where the put serializes data, we'll remember the bytes, above; but for the case where
     * it doesn't, such as deserialized storage, let's rely on the put returning an Iterator. */
    var valuesAfterPut: Iterator[Any] = null

    // Ditto for the bytes after the put
    var bytesAfterPut: ByteBuffer = null

    // Size of the block in bytes
    var size = 0L

    // The level we actually use to put the block
    val putLevel = effectiveStorageLevel.getOrElse(level)

    // If we're storing bytes, then initiate the replication before storing them locally.
    // This is faster as data is already serialized and ready to send.
    val replicationFuture = data match {
      case b: ByteBufferValues if putLevel.replication > 1 =>
        // Duplicate doesn't copy the bytes, but just creates a wrapper
        val bufferView = b.buffer.duplicate()
        Future { replicate(blockId, bufferView, putLevel) }
      case _ => null
    }

    putBlockInfo.synchronized {
      logTrace("Put for block %s took %s to get into synchronized block"
        .format(blockId, Utils.getUsedTimeMs(startTimeMs)))

      var marked = false
      try {
        // returnValues - Whether to return the values put
        // blockStore - The type of storage to put these values into
        val (returnValues, blockStore: BlockStore) = {
          if (putLevel.useMemory) {
            // Put it in memory first, even if it also has useDisk set to true;
            // We will drop it to disk later if the memory store can't hold it.
            (true, memoryStore)
          } else if (putLevel.useOffHeap) {
            // Use external block store
            (false, externalBlockStore)
          } else if (putLevel.useDisk) {
            // Don't get back the bytes from put unless we replicate them
            (putLevel.replication > 1, diskStore)
          } else {
            assert(putLevel == StorageLevel.NONE)
            throw new BlockException(
              blockId, s"Attempted to put block $blockId without specifying storage level!")
          }
        }

        // Actually put the values
        val result = data match {
          case IteratorValues(iterator) =>
            blockStore.putIterator(blockId, iterator, putLevel, returnValues)
          case ArrayValues(array) =>
            blockStore.putArray(blockId, array, putLevel, returnValues)
          case ByteBufferValues(bytes) =>
            bytes.rewind()
            blockStore.putBytes(blockId, bytes, putLevel)
        }
        size = result.size
        result.data match {
          case Left (newIterator) if putLevel.useMemory => valuesAfterPut = newIterator
          case Right (newBytes) => bytesAfterPut = newBytes
          case _ =>
        }

        // Keep track of which blocks are dropped from memory
        if (putLevel.useMemory) {
          result.droppedBlocks.foreach { updatedBlocks += _ }
        }

        val putBlockStatus = getCurrentBlockStatus(blockId, putBlockInfo)
        if (putBlockStatus.storageLevel != StorageLevel.NONE) {
          // Now that the block is in either the memory, externalBlockStore, or disk store,
          // let other threads read it, and tell the master about it.
          marked = true
          putBlockInfo.markReady(size)
          if (tellMaster) {
            reportBlockStatus(blockId, putBlockInfo, putBlockStatus)
          }
          updatedBlocks += ((blockId, putBlockStatus))
        }
      } finally {
        // If we failed in putting the block to memory/disk, notify other possible readers
        // that it has failed, and then remove it from the block info map.
        if (!marked) {
          // Note that the remove must happen before markFailure otherwise another thread
          // could've inserted a new BlockInfo before we remove it.
          blockInfo.remove(blockId)
          putBlockInfo.markFailure()
          logWarning(s"Putting block $blockId failed")
        }
      }
    }
    logDebug("Put block %s locally took %s".format(blockId, Utils.getUsedTimeMs(startTimeMs)))

    // Either we're storing bytes and we asynchronously started replication, or we're storing
    // values and need to serialize and replicate them now:
    if (putLevel.replication > 1) {
      data match {
        case ByteBufferValues(bytes) =>
          if (replicationFuture != null) {
            Await.ready(replicationFuture, Duration.Inf)
          }
        case _ =>
          val remoteStartTime = System.currentTimeMillis
          // Serialize the block if not already done
          if (bytesAfterPut == null) {
            if (valuesAfterPut == null) {
              throw new SparkException(
                "Underlying put returned neither an Iterator nor bytes! This shouldn't happen.")
            }
            bytesAfterPut = dataSerialize(blockId, valuesAfterPut)
          }
          replicate(blockId, bytesAfterPut, putLevel)
          logDebug("Put block %s remotely took %s"
            .format(blockId, Utils.getUsedTimeMs(remoteStartTime)))
      }
    }

    BlockManager.dispose(bytesAfterPut)

    if (putLevel.replication > 1) {
      logDebug("Putting block %s with replication took %s"
        .format(blockId, Utils.getUsedTimeMs(startTimeMs)))
    } else {
      logDebug("Putting block %s without replication took %s"
        .format(blockId, Utils.getUsedTimeMs(startTimeMs)))
    }

    updatedBlocks
  }

  /**
   * Get peer block managers in the system.
   */
  private def getPeers(forceFetch: Boolean): Seq[BlockManagerId] = {
    peerFetchLock.synchronized {
      val cachedPeersTtl = conf.getInt("spark.storage.cachedPeersTtl", 60 * 1000) // milliseconds
      val timeout = System.currentTimeMillis - lastPeerFetchTime > cachedPeersTtl
      if (cachedPeers == null || forceFetch || timeout) {
        cachedPeers = master.getPeers(blockManagerId).sortBy(_.hashCode)
        lastPeerFetchTime = System.currentTimeMillis
        logDebug("Fetched peers from master: " + cachedPeers.mkString("[", ",", "]"))
      }
      cachedPeers
    }
  }

  /**
   * Replicate block to another node. Not that this is a blocking call that returns after
   * the block has been replicated.
   */
  private def replicate(blockId: BlockId, data: ByteBuffer, level: StorageLevel): Unit = {
    val maxReplicationFailures = conf.getInt("spark.storage.maxReplicationFailures", 1)
    val numPeersToReplicateTo = level.replication - 1
    val peersForReplication = new ArrayBuffer[BlockManagerId]
    val peersReplicatedTo = new ArrayBuffer[BlockManagerId]
    val peersFailedToReplicateTo = new ArrayBuffer[BlockManagerId]
    val tLevel = StorageLevel(
      level.useDisk, level.useMemory, level.useOffHeap, level.deserialized, 1)
    val startTime = System.currentTimeMillis
    val random = new Random(blockId.hashCode)

    var replicationFailed = false
    var failures = 0
    var done = false

    // Get cached list of peers
    peersForReplication ++= getPeers(forceFetch = false)

    // Get a random peer. Note that this selection of a peer is deterministic on the block id.
    // So assuming the list of peers does not change and no replication failures,
    // if there are multiple attempts in the same node to replicate the same block,
    // the same set of peers will be selected.
    def getRandomPeer(): Option[BlockManagerId] = {
      // If replication had failed, then force update the cached list of peers and remove the peers
      // that have been already used
      if (replicationFailed) {
        peersForReplication.clear()
        peersForReplication ++= getPeers(forceFetch = true)
        peersForReplication --= peersReplicatedTo
        peersForReplication --= peersFailedToReplicateTo
      }
      if (!peersForReplication.isEmpty) {
        Some(peersForReplication(random.nextInt(peersForReplication.size)))
      } else {
        None
      }
    }

    // One by one choose a random peer and try uploading the block to it
    // If replication fails (e.g., target peer is down), force the list of cached peers
    // to be re-fetched from driver and then pick another random peer for replication. Also
    // temporarily black list the peer for which replication failed.
    //
    // This selection of a peer and replication is continued in a loop until one of the
    // following 3 conditions is fulfilled:
    // (i) specified number of peers have been replicated to
    // (ii) too many failures in replicating to peers
    // (iii) no peer left to replicate to
    //
    while (!done) {
      getRandomPeer() match {
        case Some(peer) =>
          try {
            val onePeerStartTime = System.currentTimeMillis
            data.rewind()
            logTrace(s"Trying to replicate $blockId of ${data.limit()} bytes to $peer")
            blockTransferService.uploadBlockSync(
              peer.host, peer.port, peer.executorId, blockId, new NioManagedBuffer(data), tLevel)
            logTrace(s"Replicated $blockId of ${data.limit()} bytes to $peer in %s ms"
              .format(System.currentTimeMillis - onePeerStartTime))
            peersReplicatedTo += peer
            peersForReplication -= peer
            replicationFailed = false
            if (peersReplicatedTo.size == numPeersToReplicateTo) {
              done = true  // specified number of peers have been replicated to
            }
          } catch {
            case e: Exception =>
              logWarning(s"Failed to replicate $blockId to $peer, failure #$failures", e)
              failures += 1
              replicationFailed = true
              peersFailedToReplicateTo += peer
              if (failures > maxReplicationFailures) { // too many failures in replcating to peers
                done = true
              }
          }
        case None => // no peer left to replicate to
          done = true
      }
    }
    val timeTakeMs = (System.currentTimeMillis - startTime)
    logDebug(s"Replicating $blockId of ${data.limit()} bytes to " +
      s"${peersReplicatedTo.size} peer(s) took $timeTakeMs ms")
    if (peersReplicatedTo.size < numPeersToReplicateTo) {
      logWarning(s"Block $blockId replicated to only " +
        s"${peersReplicatedTo.size} peer(s) instead of $numPeersToReplicateTo peers")
    }
  }

  /**
   * Read a block consisting of a single object.
   */
  def getSingle(blockId: BlockId): Option[Any] = {
    get(blockId).map(_.data.next())
  }

  /**
   * Write a block consisting of a single object.
   */
  def putSingle(
      blockId: BlockId,
      value: Any,
      level: StorageLevel,
      tellMaster: Boolean = true): Seq[(BlockId, BlockStatus)] = {
    putIterator(blockId, Iterator(value), level, tellMaster)
  }

  def dropFromMemory(
      blockId: BlockId,
      data: Either[Array[Any], ByteBuffer]): Option[BlockStatus] = {
    dropFromMemory(blockId, () => data)
  }

  /**
   * Drop a block from memory, possibly putting it on disk if applicable. Called when the memory
   * store reaches its limit and needs to free up space.
   *
   * If `data` is not put on disk, it won't be created.
   *
   * Return the block status if the given block has been updated, else None.
   */
  def dropFromMemory(
      blockId: BlockId,
      data: () => Either[Array[Any], ByteBuffer]): Option[BlockStatus] = {

    logInfo(s"Dropping block $blockId from memory")
    val info = blockInfo.get(blockId).orNull

    // If the block has not already been dropped
    if (info != null) {
      info.synchronized {
        // required ? As of now, this will be invoked only for blocks which are ready
        // But in case this changes in future, adding for consistency sake.
        if (!info.waitForReady()) {
          // If we get here, the block write failed.
          logWarning(s"Block $blockId was marked as failure. Nothing to drop")
          return None
        } else if (blockInfo.get(blockId).isEmpty) {
          logWarning(s"Block $blockId was already dropped.")
          return None
        }
        var blockIsUpdated = false
        val level = info.level

        // Drop to disk, if storage level requires
        if (level.useDisk && !diskStore.contains(blockId)) {
          logInfo(s"Writing block $blockId to disk")
          data() match {
            case Left(elements) =>
              diskStore.putArray(blockId, elements, level, returnValues = false)
            case Right(bytes) =>
              diskStore.putBytes(blockId, bytes, level)
          }
          blockIsUpdated = true
        }

        // Actually drop from memory store
        val droppedMemorySize =
          if (memoryStore.contains(blockId)) memoryStore.getSize(blockId) else 0L
        val blockIsRemoved = memoryStore.remove(blockId)
        if (blockIsRemoved) {
          blockIsUpdated = true
        } else {
          logWarning(s"Block $blockId could not be dropped from memory as it does not exist")
        }

        val status = getCurrentBlockStatus(blockId, info)
        if (info.tellMaster) {
          reportBlockStatus(blockId, info, status, droppedMemorySize)
        }
        if (!level.useDisk) {
          // The block is completely gone from this node; forget it so we can put() it again later.
          blockInfo.remove(blockId)
        }
        if (blockIsUpdated) {
          return Some(status)
        }
      }
    }
    None
  }

  /**
   * Remove all blocks belonging to the given RDD.
   * @return The number of blocks removed.
   */
  def removeRdd(rddId: Int): Int = {
    // TODO: Avoid a linear scan by creating another mapping of RDD.id to blocks.
    logInfo(s"Removing RDD $rddId")
    val blocksToRemove = blockInfo.keys.flatMap(_.asRDDId).filter(_.rddId == rddId)
    blocksToRemove.foreach { blockId => removeBlock(blockId, tellMaster = false) }
    blocksToRemove.size
  }

  /**
   * Remove all blocks belonging to the given broadcast.
   */
  def removeBroadcast(broadcastId: Long, tellMaster: Boolean): Int = {
    logDebug(s"Removing broadcast $broadcastId")
    val blocksToRemove = blockInfo.keys.collect {
      case bid @ BroadcastBlockId(`broadcastId`, _) => bid
    }
    blocksToRemove.foreach { blockId => removeBlock(blockId, tellMaster) }
    blocksToRemove.size
  }

  /**
   * Remove a block from both memory and disk.
   */
  def removeBlock(blockId: BlockId, tellMaster: Boolean = true): Unit = {
    logDebug(s"Removing block $blockId")
    val info = blockInfo.get(blockId).orNull
    if (info != null) {
      info.synchronized {
        // Removals are idempotent in disk store and memory store. At worst, we get a warning.
        val removedFromMemory = memoryStore.remove(blockId)
        val removedFromDisk = diskStore.remove(blockId)
        val removedFromExternalBlockStore =
          if (externalBlockStoreInitialized) externalBlockStore.remove(blockId) else false
        if (!removedFromMemory && !removedFromDisk && !removedFromExternalBlockStore) {
          logWarning(s"Block $blockId could not be removed as it was not found in either " +
            "the disk, memory, or external block store")
        }
        blockInfo.remove(blockId)
        if (tellMaster && info.tellMaster) {
          val status = getCurrentBlockStatus(blockId, info)
          reportBlockStatus(blockId, info, status)
        }
      }
    } else {
      // The block has already been removed; do nothing.
      logWarning(s"Asked to remove block $blockId, which does not exist")
    }
  }

  private def dropOldNonBroadcastBlocks(cleanupTime: Long): Unit = {
    logInfo(s"Dropping non broadcast blocks older than $cleanupTime")
    dropOldBlocks(cleanupTime, !_.isBroadcast)
  }

  private def dropOldBroadcastBlocks(cleanupTime: Long): Unit = {
    logInfo(s"Dropping broadcast blocks older than $cleanupTime")
    dropOldBlocks(cleanupTime, _.isBroadcast)
  }

  private def dropOldBlocks(cleanupTime: Long, shouldDrop: (BlockId => Boolean)): Unit = {
    val iterator = blockInfo.getEntrySet.iterator
    while (iterator.hasNext) {
      val entry = iterator.next()
      val (id, info, time) = (entry.getKey, entry.getValue.value, entry.getValue.timestamp)
      if (time < cleanupTime && shouldDrop(id)) {
        info.synchronized {
          val level = info.level
          if (level.useMemory) { memoryStore.remove(id) }
          if (level.useDisk) { diskStore.remove(id) }
          if (level.useOffHeap) { externalBlockStore.remove(id) }
          iterator.remove()
          logInfo(s"Dropped block $id")
        }
        val status = getCurrentBlockStatus(id, info)
        reportBlockStatus(id, info, status)
      }
    }
  }

  private def shouldCompress(blockId: BlockId): Boolean = {
    blockId match {
      case _: ShuffleBlockId => compressShuffle
      case _: BroadcastBlockId => compressBroadcast
      case _: RDDBlockId => compressRdds
      case _: TempLocalBlockId => compressShuffleSpill
      case _: TempShuffleBlockId => compressShuffle
      case _ => false
    }
  }

  /**
   * Wrap an output stream for compression if block compression is enabled for its block type
   */
  def wrapForCompression(blockId: BlockId, s: OutputStream): OutputStream = {
    if (shouldCompress(blockId)) compressionCodec.compressedOutputStream(s) else s
  }

  /**
   * Wrap an input stream for compression if block compression is enabled for its block type
   */
  def wrapForCompression(blockId: BlockId, s: InputStream): InputStream = {
    if (shouldCompress(blockId)) compressionCodec.compressedInputStream(s) else s
  }

  /** Serializes into a stream. */
  def dataSerializeStream(
      blockId: BlockId,
      outputStream: OutputStream,
      values: Iterator[Any],
      serializer: Serializer = defaultSerializer): Unit = {
    val byteStream = new BufferedOutputStream(outputStream)
    val ser = serializer.newInstance()
    ser.serializeStream(wrapForCompression(blockId, byteStream)).writeAll(values).close()
  }

  /** Serializes into a byte buffer. */
  def dataSerialize(
      blockId: BlockId,
      values: Iterator[Any],
      serializer: Serializer = defaultSerializer): ByteBuffer = {
    val byteStream = new ByteArrayOutputStream(4096)
    dataSerializeStream(blockId, byteStream, values, serializer)
    ByteBuffer.wrap(byteStream.toByteArray)
  }

  /**
   * Deserializes a ByteBuffer into an iterator of values and disposes of it when the end of
   * the iterator is reached.
   */
  def dataDeserialize(
      blockId: BlockId,
      bytes: ByteBuffer,
      serializer: Serializer = defaultSerializer): Iterator[Any] = {
    bytes.rewind()
    val stream = wrapForCompression(blockId, new ByteBufferInputStream(bytes, true))
    serializer.newInstance().deserializeStream(stream).asIterator
  }

  def stop(): Unit = {
    blockTransferService.close()
    if (shuffleClient ne blockTransferService) {
      // Closing should be idempotent, but maybe not for the NioBlockTransferService.
      shuffleClient.close()
    }
    diskBlockManager.stop()
    rpcEnv.stop(slaveEndpoint)
    blockInfo.clear()
    memoryStore.clear()
    diskStore.clear()
    if (externalBlockStoreInitialized) {
      externalBlockStore.clear()
    }
    metadataCleaner.cancel()
    broadcastCleaner.cancel()
    logInfo("BlockManager stopped")
  }
}


private[spark] object BlockManager extends Logging {
  private val ID_GENERATOR = new IdGenerator

  /** Return the total amount of storage memory available. */
  private def getMaxMemory(conf: SparkConf): Long = {
    val memoryFraction = conf.getDouble("spark.storage.memoryFraction", 0.6)
    val safetyFraction = conf.getDouble("spark.storage.safetyFraction", 0.9)
    (Runtime.getRuntime.maxMemory * memoryFraction * safetyFraction).toLong
  }

  /**
   * Attempt to clean up a ByteBuffer if it is memory-mapped. This uses an *unsafe* Sun API that
   * might cause errors if one attempts to read from the unmapped buffer, but it's better than
   * waiting for the GC to find it because that could lead to huge numbers of open files. There's
   * unfortunately no standard API to do this.
   */
  def dispose(buffer: ByteBuffer): Unit = {
    if (buffer != null && buffer.isInstanceOf[MappedByteBuffer]) {
      logTrace(s"Unmapping $buffer")
      if (buffer.asInstanceOf[DirectBuffer].cleaner() != null) {
        buffer.asInstanceOf[DirectBuffer].cleaner().clean()
      }
    }
  }

  def blockIdsToHosts(
      blockIds: Array[BlockId],
      env: SparkEnv,
      blockManagerMaster: BlockManagerMaster = null): Map[BlockId, Seq[String]] = {

    // blockManagerMaster != null is used in tests
    assert(env != null || blockManagerMaster != null)
    val blockLocations: Seq[Seq[BlockManagerId]] = if (blockManagerMaster == null) {
      env.blockManager.getLocationBlockIds(blockIds)
    } else {
      blockManagerMaster.getLocations(blockIds)
    }

    val blockManagers = new HashMap[BlockId, Seq[String]]
    for (i <- 0 until blockIds.length) {
      blockManagers(blockIds(i)) = blockLocations(i).map(_.host)
    }
    blockManagers.toMap
  }
}<|MERGE_RESOLUTION|>--- conflicted
+++ resolved
@@ -94,8 +94,8 @@
 
   // Check that we're not using external shuffle service with consolidated shuffle files.
   if (externalShuffleServiceEnabled
-    && conf.getBoolean("spark.shuffle.consolidateFiles", false)
-    && shuffleManager.isInstanceOf[HashShuffleManager]) {
+      && conf.getBoolean("spark.shuffle.consolidateFiles", false)
+      && shuffleManager.isInstanceOf[HashShuffleManager]) {
     throw new UnsupportedOperationException("Cannot use external shuffle service with consolidated"
       + " shuffle files in hash-based shuffle. Please disable spark.shuffle.consolidateFiles or "
       + " switch to sort-based shuffle.")
@@ -112,11 +112,7 @@
   private[spark] val shuffleClient = if (externalShuffleServiceEnabled) {
     val transConf = SparkTransportConf.fromSparkConf(conf, numUsableCores)
     new ExternalShuffleClient(transConf, securityManager, securityManager.isAuthenticationEnabled(),
-<<<<<<< HEAD
       securityManager.isSaslEncryptionEnabled(), securityManager.createEncryptionHandler())
-=======
-      securityManager.isSaslEncryptionEnabled())
->>>>>>> c688e3c5
   } else {
     blockTransferService
   }
@@ -693,7 +689,7 @@
       level: StorageLevel,
       tellMaster: Boolean = true,
       effectiveStorageLevel: Option[StorageLevel] = None)
-  : Seq[(BlockId, BlockStatus)] = {
+    : Seq[(BlockId, BlockStatus)] = {
 
     require(blockId != null, "BlockId is null")
     require(level != null && level.isValid, "StorageLevel is null or invalid")
