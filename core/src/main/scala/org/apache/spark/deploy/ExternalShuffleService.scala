/*
 * Licensed to the Apache Software Foundation (ASF) under one or more
 * contributor license agreements.  See the NOTICE file distributed with
 * this work for additional information regarding copyright ownership.
 * The ASF licenses this file to You under the Apache License, Version 2.0
 * (the "License"); you may not use this file except in compliance with
 * the License.  You may obtain a copy of the License at
 *
 *    http://www.apache.org/licenses/LICENSE-2.0
 *
 * Unless required by applicable law or agreed to in writing, software
 * distributed under the License is distributed on an "AS IS" BASIS,
 * WITHOUT WARRANTIES OR CONDITIONS OF ANY KIND, either express or implied.
 * See the License for the specific language governing permissions and
 * limitations under the License.
 */

package org.apache.spark.deploy

import java.util.concurrent.CountDownLatch

import scala.collection.JavaConversions._

import org.apache.spark.{Logging, SparkConf, SecurityManager}
import org.apache.spark.network.TransportContext
import org.apache.spark.network.netty.SparkTransportConf
import org.apache.spark.network.sasl.SaslServerBootstrap
import org.apache.spark.network.server.TransportServer
import org.apache.spark.network.shuffle.ExternalShuffleBlockHandler
import org.apache.spark.network.util.TransportConf
import org.apache.spark.util.Utils

/**
 * Provides a server from which Executors can read shuffle files (rather than reading directly from
 * each other), to provide uninterrupted access to the files in the face of executors being turned
 * off or killed.
 *
 * Optionally requires SASL authentication in order to read. See [[SecurityManager]].
 */
private[deploy]
class ExternalShuffleService(sparkConf: SparkConf, securityManager: SecurityManager)
  extends Logging {

  private val enabled = sparkConf.getBoolean("spark.shuffle.service.enabled", false)
  private val port = sparkConf.getInt("spark.shuffle.service.port", 7337)
  private val useSasl: Boolean = securityManager.isAuthenticationEnabled()

<<<<<<< HEAD
  private val transportConf = SparkTransportConf.fromSparkConf(
    sparkConf, numUsableCores = 0, Some(securityManager.btsSSLOptions))
  private val blockHandler = new ExternalShuffleBlockHandler(transportConf)
=======
  private val transportConf = SparkTransportConf.fromSparkConf(sparkConf, numUsableCores = 0)
  private val blockHandler = newShuffleBlockHandler(transportConf)
>>>>>>> ac507a03
  private val transportContext: TransportContext = new TransportContext(transportConf, blockHandler)

  private var server: TransportServer = _

  /** Create a new shuffle block handler. Factored out for subclasses to override. */
  protected def newShuffleBlockHandler(conf: TransportConf): ExternalShuffleBlockHandler = {
    new ExternalShuffleBlockHandler(conf)
  }

  /** Starts the external shuffle service if the user has configured us to. */
  def startIfEnabled() {
    if (enabled) {
      start()
    }
  }

  /** Start the external shuffle service */
  def start() {
    require(server == null, "Shuffle server already started")
    logInfo(s"Starting shuffle service on port $port with useSasl = $useSasl")
    val bootstraps =
      if (useSasl) {
        Seq(new SaslServerBootstrap(transportConf, securityManager))
      } else {
        Nil
      }
    server = transportContext.createServer(port, bootstraps)
  }

  /** Clean up all shuffle files associated with an application that has exited. */
  def applicationRemoved(appId: String): Unit = {
    blockHandler.applicationRemoved(appId, true /* cleanupLocalDirs */)
  }

  def stop() {
    if (server != null) {
      server.close()
      server = null
    }
  }
}

/**
 * A main class for running the external shuffle service.
 */
object ExternalShuffleService extends Logging {
  @volatile
  private var server: ExternalShuffleService = _

  private val barrier = new CountDownLatch(1)

  def main(args: Array[String]): Unit = {
    main(args, (conf: SparkConf, sm: SecurityManager) => new ExternalShuffleService(conf, sm))
  }

  /** A helper main method that allows the caller to call this with a custom shuffle service. */
  private[spark] def main(
      args: Array[String],
      newShuffleService: (SparkConf, SecurityManager) => ExternalShuffleService): Unit = {
    val sparkConf = new SparkConf
    Utils.loadDefaultSparkProperties(sparkConf)
    val securityManager = new SecurityManager(sparkConf)

    // we override this value since this service is started from the command line
    // and we assume the user really wants it to be running
    sparkConf.set("spark.shuffle.service.enabled", "true")
    server = newShuffleService(sparkConf, securityManager)
    server.start()

    installShutdownHook()

    // keep running until the process is terminated
    barrier.await()
  }

  private def installShutdownHook(): Unit = {
    Runtime.getRuntime.addShutdownHook(new Thread("External Shuffle Service shutdown thread") {
      override def run() {
        logInfo("Shutting down shuffle service.")
        server.stop()
        barrier.countDown()
      }
    })
  }
}<|MERGE_RESOLUTION|>--- conflicted
+++ resolved
@@ -45,14 +45,9 @@
   private val port = sparkConf.getInt("spark.shuffle.service.port", 7337)
   private val useSasl: Boolean = securityManager.isAuthenticationEnabled()
 
-<<<<<<< HEAD
   private val transportConf = SparkTransportConf.fromSparkConf(
     sparkConf, numUsableCores = 0, Some(securityManager.btsSSLOptions))
-  private val blockHandler = new ExternalShuffleBlockHandler(transportConf)
-=======
-  private val transportConf = SparkTransportConf.fromSparkConf(sparkConf, numUsableCores = 0)
   private val blockHandler = newShuffleBlockHandler(transportConf)
->>>>>>> ac507a03
   private val transportContext: TransportContext = new TransportContext(transportConf, blockHandler)
 
   private var server: TransportServer = _
