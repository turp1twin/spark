--- conflicted
+++ resolved
@@ -374,7 +374,7 @@
 
                   logTrace("Changed key for connection to [" +
                     connection.getRemoteConnectionManagerId()  + "] changed from [" +
-                    intToOpStr(lastOps) + "] to [" + intToOpStr(ops) + "]")
+                      intToOpStr(lastOps) + "] to [" + intToOpStr(ops) + "]")
                 }
               }
             } else {
@@ -421,16 +421,11 @@
                   }
                 }
               }
-<<<<<<< HEAD
-            }
-              0
-=======
               0
 
             case e: ClosedSelectorException =>
               logDebug("Failed select() as selector is closed.", e)
               return
->>>>>>> c688e3c5
           }
 
         if (selectedKeysCount == 0) {
@@ -534,9 +529,9 @@
           messageStatuses.synchronized {
             messageStatuses.values.filter(_.connectionManagerId == sendingConnectionManagerId)
               .foreach(status => {
-              logInfo("Notifying " + status)
-              status.failWithoutAck()
-            })
+                logInfo("Notifying " + status)
+                status.failWithoutAck()
+              })
 
             messageStatuses.retain((i, status) => {
               status.connectionManagerId != sendingConnectionManagerId
@@ -719,7 +714,7 @@
         // We could handle this better and tell the client we need to do authentication
         // negotiation, but for now just ignore them.
         logError("message sent that is not security negotiation message on connection " +
-          "not authenticated yet, ignoring it!!")
+                 "not authenticated yet, ignoring it!!")
         return true
       }
     }
@@ -922,7 +917,7 @@
    * @return a Future that either returns the acknowledgment message or captures an exception.
    */
   def sendMessageReliably(connectionManagerId: ConnectionManagerId, message: Message)
-  : Future[Message] = {
+      : Future[Message] = {
     val promise = Promise[Message]()
 
     // It's important that the TimerTask doesn't capture a reference to `message`, which can cause
@@ -1138,14 +1133,14 @@
     val startTime = System.currentTimeMillis
     while(true) {
       (0 until count).map(i => {
-        val bufferMessage = Message.createBufferMessage(buffer.duplicate)
-        manager.sendMessageReliably(manager.id, bufferMessage)
-      }).foreach(f => {
-        f.onFailure {
-          case e => println("Failed due to " + e)
-        }
-        Await.ready(f, 1 second)
-      })
+          val bufferMessage = Message.createBufferMessage(buffer.duplicate)
+          manager.sendMessageReliably(manager.id, bufferMessage)
+        }).foreach(f => {
+          f.onFailure {
+            case e => println("Failed due to " + e)
+          }
+          Await.ready(f, 1 second)
+        })
       val finishTime = System.currentTimeMillis
       Thread.sleep(1000)
       val mb = size * count / 1024.0 / 1024.0
