package spark.serializer

import java.io.{EOFException, InputStream, OutputStream}
import java.nio.ByteBuffer
<<<<<<< HEAD
import java.util.concurrent.ConcurrentHashMap
=======
>>>>>>> 7af92f24

import it.unimi.dsi.fastutil.io.FastByteArrayOutputStream

import spark.util.ByteBufferInputStream


/**
 * A serializer. Because some serialization libraries are not thread safe, this class is used to
 * create [[spark.serializer.SerializerInstance]] objects that do the actual serialization and are
 * guaranteed to only be called from one thread at a time.
 */
trait Serializer {
  def newInstance(): SerializerInstance
}


<<<<<<< HEAD
/**
 * A singleton object that can be used to fetch serializer objects based on the serializer
 * class name. If a previous instance of the serializer object has been created, the get
 * method returns that instead of creating a new one.
 */
object Serializer {

  private val serializers = new ConcurrentHashMap[String, Serializer]
  private var _default: Serializer = _

  def default = _default

  def setDefault(clsName: String): Serializer = {
    _default = get(clsName)
    _default
  }

  def get(clsName: String): Serializer = {
    if (clsName == null) {
      default
    } else {
      var serializer = serializers.get(clsName)
      if (serializer != null) {
        // If the serializer has been created previously, reuse that.
        serializer
      } else this.synchronized {
        // Otherwise, create a new one. But make sure no other thread has attempted
        // to create another new one at the same time.
        serializer = serializers.get(clsName)
        if (serializer == null) {
          val clsLoader = Thread.currentThread.getContextClassLoader
          serializer = Class.forName(clsName, true, clsLoader).newInstance().asInstanceOf[Serializer]
          serializers.put(clsName, serializer)
        }
        serializer
      }
    }
  }
}


=======
>>>>>>> 7af92f24
/**
 * An instance of a serializer, for use by one thread at a time.
 */
trait SerializerInstance {
  def serialize[T](t: T): ByteBuffer

  def deserialize[T](bytes: ByteBuffer): T

  def deserialize[T](bytes: ByteBuffer, loader: ClassLoader): T

  def serializeStream(s: OutputStream): SerializationStream

  def deserializeStream(s: InputStream): DeserializationStream

  def serializeMany[T](iterator: Iterator[T]): ByteBuffer = {
    // Default implementation uses serializeStream
    val stream = new FastByteArrayOutputStream()
    serializeStream(stream).writeAll(iterator)
    val buffer = ByteBuffer.allocate(stream.position.toInt)
    buffer.put(stream.array, 0, stream.position.toInt)
    buffer.flip()
    buffer
  }

  def deserializeMany(buffer: ByteBuffer): Iterator[Any] = {
    // Default implementation uses deserializeStream
    buffer.rewind()
    deserializeStream(new ByteBufferInputStream(buffer)).asIterator
  }
}


/**
 * A stream for writing serialized objects.
 */
trait SerializationStream {
  def writeObject[T](t: T): SerializationStream
  def flush(): Unit
  def close(): Unit

  def writeAll[T](iter: Iterator[T]): SerializationStream = {
    while (iter.hasNext) {
      writeObject(iter.next())
    }
    this
  }
}


/**
 * A stream for reading serialized objects.
 */
trait DeserializationStream {
  def readObject[T](): T
  def close(): Unit

  /**
   * Read the elements of this stream through an iterator. This can only be called once, as
   * reading each element will consume data from the input source.
   */
  def asIterator: Iterator[Any] = new spark.util.NextIterator[Any] {
    override protected def getNext() = {
      try {
        readObject[Any]()
      } catch {
        case eof: EOFException =>
          finished = true
      }
    }

    override protected def close() {
      DeserializationStream.this.close()
    }
  }
}<|MERGE_RESOLUTION|>--- conflicted
+++ resolved
@@ -2,10 +2,6 @@
 
 import java.io.{EOFException, InputStream, OutputStream}
 import java.nio.ByteBuffer
-<<<<<<< HEAD
-import java.util.concurrent.ConcurrentHashMap
-=======
->>>>>>> 7af92f24
 
 import it.unimi.dsi.fastutil.io.FastByteArrayOutputStream
 
@@ -22,50 +18,6 @@
 }
 
 
-<<<<<<< HEAD
-/**
- * A singleton object that can be used to fetch serializer objects based on the serializer
- * class name. If a previous instance of the serializer object has been created, the get
- * method returns that instead of creating a new one.
- */
-object Serializer {
-
-  private val serializers = new ConcurrentHashMap[String, Serializer]
-  private var _default: Serializer = _
-
-  def default = _default
-
-  def setDefault(clsName: String): Serializer = {
-    _default = get(clsName)
-    _default
-  }
-
-  def get(clsName: String): Serializer = {
-    if (clsName == null) {
-      default
-    } else {
-      var serializer = serializers.get(clsName)
-      if (serializer != null) {
-        // If the serializer has been created previously, reuse that.
-        serializer
-      } else this.synchronized {
-        // Otherwise, create a new one. But make sure no other thread has attempted
-        // to create another new one at the same time.
-        serializer = serializers.get(clsName)
-        if (serializer == null) {
-          val clsLoader = Thread.currentThread.getContextClassLoader
-          serializer = Class.forName(clsName, true, clsLoader).newInstance().asInstanceOf[Serializer]
-          serializers.put(clsName, serializer)
-        }
-        serializer
-      }
-    }
-  }
-}
-
-
-=======
->>>>>>> 7af92f24
 /**
  * An instance of a serializer, for use by one thread at a time.
  */
