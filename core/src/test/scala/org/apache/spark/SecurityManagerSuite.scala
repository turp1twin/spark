--- conflicted
+++ resolved
@@ -145,11 +145,7 @@
     assert(securityManager.fileServerSSLOptions.keyPassword === Some("password"))
     assert(securityManager.fileServerSSLOptions.protocol === Some("TLSv1"))
     assert(securityManager.fileServerSSLOptions.enabledAlgorithms ===
-<<<<<<< HEAD
-      Set("TLS_RSA_WITH_AES_128_CBC_SHA", "SSL_RSA_WITH_DES_CBC_SHA"))
-=======
         Set("SSL_RSA_WITH_RC4_128_SHA", "SSL_RSA_WITH_DES_CBC_SHA"))
->>>>>>> 3c015689
 
     assert(securityManager.akkaSSLOptions.trustStore.isDefined === true)
     assert(securityManager.akkaSSLOptions.trustStore.get.getName === "truststore")
@@ -160,9 +156,7 @@
     assert(securityManager.akkaSSLOptions.keyPassword === Some("password"))
     assert(securityManager.akkaSSLOptions.protocol === Some("TLSv1"))
     assert(securityManager.akkaSSLOptions.enabledAlgorithms ===
-<<<<<<< HEAD
-      Set("TLS_RSA_WITH_AES_128_CBC_SHA", "SSL_RSA_WITH_DES_CBC_SHA"))
-
+        Set("SSL_RSA_WITH_RC4_128_SHA", "SSL_RSA_WITH_DES_CBC_SHA"))
     assert(securityManager.btsSSLOptions.trustStore.isDefined === true)
     assert(securityManager.btsSSLOptions.trustStore.get.getName === "truststore")
     assert(securityManager.btsSSLOptions.keyStore.isDefined === true)
@@ -172,10 +166,7 @@
     assert(securityManager.btsSSLOptions.keyPassword === Some("password"))
     assert(securityManager.btsSSLOptions.protocol === Some("TLSv1"))
     assert(securityManager.btsSSLOptions.enabledAlgorithms ===
-      Set("TLS_RSA_WITH_AES_128_CBC_SHA", "SSL_RSA_WITH_DES_CBC_SHA"))
-=======
         Set("SSL_RSA_WITH_RC4_128_SHA", "SSL_RSA_WITH_DES_CBC_SHA"))
->>>>>>> 3c015689
   }
 
   test("ssl off setup") {
