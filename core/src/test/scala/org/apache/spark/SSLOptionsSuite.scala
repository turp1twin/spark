/*
 * Licensed to the Apache Software Foundation (ASF) under one or more
 * contributor license agreements.  See the NOTICE file distributed with
 * this work for additional information regarding copyright ownership.
 * The ASF licenses this file to You under the Apache License, Version 2.0
 * (the "License"); you may not use this file except in compliance with
 * the License.  You may obtain a copy of the License at
 *
 *    http://www.apache.org/licenses/LICENSE-2.0
 *
 * Unless required by applicable law or agreed to in writing, software
 * distributed under the License is distributed on an "AS IS" BASIS,
 * WITHOUT WARRANTIES OR CONDITIONS OF ANY KIND, either express or implied.
 * See the License for the specific language governing permissions and
 * limitations under the License.
 */

package org.apache.spark

import java.io.File
import javax.net.ssl.SSLContext

import org.scalatest.BeforeAndAfterAll

class SSLOptionsSuite extends SparkFunSuite with BeforeAndAfterAll {

  test("test resolving property file as spark conf ") {
    val keyStorePath = new File(this.getClass.getResource("/keystore").toURI).getAbsolutePath
    val trustStorePath = new File(this.getClass.getResource("/truststore").toURI).getAbsolutePath
    val privateKeyPath = new File(this.getClass.getResource("/key.pem").toURI).getAbsolutePath
    val certChainPath = new File(this.getClass.getResource("/certchain.pem").toURI).getAbsolutePath

    // Pick two cipher suites that the provider knows about
    val sslContext = SSLContext.getInstance("TLSv1.2")
    sslContext.init(null, null, null)
    val algorithms = sslContext
      .getServerSocketFactory
      .getDefaultCipherSuites
      .take(2)
      .toSet

    val conf = new SparkConf
    conf.set("spark.ssl.enabled", "true")
    conf.set("spark.ssl.keyStore", keyStorePath)
    conf.set("spark.ssl.keyStorePassword", "password")
    conf.set("spark.ssl.keyPassword", "password")
    conf.set("spark.ssl.privateKey", privateKeyPath)
    conf.set("spark.ssl.certChain", certChainPath)
    conf.set("spark.ssl.trustStore", trustStorePath)
    conf.set("spark.ssl.trustStorePassword", "password")
<<<<<<< HEAD
    conf.set("spark.ssl.enabledAlgorithms",
      "TLS_RSA_WITH_AES_128_CBC_SHA, TLS_RSA_WITH_AES_256_CBC_SHA")
    conf.set("spark.ssl.trustStoreReloadingEnabled", "false")
    conf.set("spark.ssl.trustStoreReloadInterval", "10000")
    conf.set("spark.ssl.openSslEnabled", "false")
    conf.set("spark.ssl.protocol", "SSLv3")
=======
    conf.set("spark.ssl.enabledAlgorithms", algorithms.mkString(","))
    conf.set("spark.ssl.protocol", "TLSv1.2")
>>>>>>> 738c1074

    val opts = SSLOptions.parse(conf, "spark.ssl")

    assert(opts.enabled === true)
    assert(opts.trustStore.isDefined === true)
    assert(opts.trustStore.get.getName === "truststore")
    assert(opts.trustStore.get.getAbsolutePath === trustStorePath)
    assert(opts.trustStorePassword === Some("password"))
    assert(opts.trustStoreReloadingEnabled === false)
    assert(opts.trustStoreReloadInterval === 10000)
    assert(opts.privateKey.isDefined === true)
    assert(opts.privateKey.get.getName === "key.pem")
    assert(opts.privateKey.get.getAbsolutePath === privateKeyPath)
    assert(opts.certChain.isDefined === true)
    assert(opts.certChain.get.getName === "certchain.pem")
    assert(opts.certChain.get.getAbsolutePath === certChainPath)
    assert(opts.keyStore.isDefined === true)
    assert(opts.keyStore.get.getName === "keystore")
    assert(opts.keyStore.get.getAbsolutePath === keyStorePath)
    assert(opts.keyStorePassword === Some("password"))
    assert(opts.keyPassword === Some("password"))
<<<<<<< HEAD
    assert(opts.openSslEnabled === false)
    assert(opts.protocol === Some("SSLv3"))
    assert(opts.enabledAlgorithms ===
      Set("TLS_RSA_WITH_AES_128_CBC_SHA", "TLS_RSA_WITH_AES_256_CBC_SHA"))
=======
    assert(opts.protocol === Some("TLSv1.2"))
    assert(opts.enabledAlgorithms === algorithms)
>>>>>>> 738c1074
  }

  test("test resolving property with defaults specified ") {
    val keyStorePath = new File(this.getClass.getResource("/keystore").toURI).getAbsolutePath
    val trustStorePath = new File(this.getClass.getResource("/truststore").toURI).getAbsolutePath
    val privateKeyPath = new File(this.getClass.getResource("/key.pem").toURI).getAbsolutePath
    val certChainPath = new File(this.getClass.getResource("/certchain.pem").toURI).getAbsolutePath

    val conf = new SparkConf
    conf.set("spark.ssl.enabled", "true")
    conf.set("spark.ssl.keyStore", keyStorePath)
    conf.set("spark.ssl.keyStorePassword", "password")
    conf.set("spark.ssl.keyPassword", "password")
    conf.set("spark.ssl.privateKey", privateKeyPath)
    conf.set("spark.ssl.certChain", certChainPath)
    conf.set("spark.ssl.trustStore", trustStorePath)
    conf.set("spark.ssl.trustStorePassword", "password")
    conf.set("spark.ssl.trustStoreReloadingEnabled", "false")
    conf.set("spark.ssl.trustStoreReloadInterval", "10000")
    conf.set("spark.ssl.openSslEnabled", "false")
    conf.set("spark.ssl.enabledAlgorithms",
      "TLS_RSA_WITH_AES_128_CBC_SHA, TLS_RSA_WITH_AES_256_CBC_SHA")
    conf.set("spark.ssl.protocol", "SSLv3")

    val defaultOpts = SSLOptions.parse(conf, "spark.ssl", defaults = None)
    val opts = SSLOptions.parse(conf, "spark.ui.ssl", defaults = Some(defaultOpts))

    assert(opts.enabled === true)
    assert(opts.trustStore.isDefined === true)
    assert(opts.trustStore.get.getName === "truststore")
    assert(opts.trustStore.get.getAbsolutePath === trustStorePath)
    assert(opts.privateKey.isDefined === true)
    assert(opts.privateKey.get.getName === "key.pem")
    assert(opts.privateKey.get.getAbsolutePath === privateKeyPath)
    assert(opts.certChain.isDefined === true)
    assert(opts.certChain.get.getName === "certchain.pem")
    assert(opts.certChain.get.getAbsolutePath === certChainPath)
    assert(opts.keyStore.isDefined === true)
    assert(opts.keyStore.get.getName === "keystore")
    assert(opts.keyStore.get.getAbsolutePath === keyStorePath)
    assert(opts.keyStorePassword === Some("password"))
    assert(opts.keyPassword === Some("password"))
    assert(opts.trustStorePassword === Some("password"))
    assert(opts.trustStoreReloadingEnabled === false)
    assert(opts.trustStoreReloadInterval === 10000)
    assert(opts.openSslEnabled === false)
    assert(opts.protocol === Some("SSLv3"))
    assert(opts.enabledAlgorithms ===
      Set("TLS_RSA_WITH_AES_128_CBC_SHA", "TLS_RSA_WITH_AES_256_CBC_SHA"))
  }

  test("test whether defaults can be overridden ") {
    val keyStorePath = new File(this.getClass.getResource("/keystore").toURI).getAbsolutePath
    val trustStorePath = new File(this.getClass.getResource("/truststore").toURI).getAbsolutePath
    val privateKeyPath = new File(this.getClass.getResource("/key.pem").toURI).getAbsolutePath
    val certChainPath = new File(this.getClass.getResource("/certchain.pem").toURI).getAbsolutePath

    val conf = new SparkConf
    conf.set("spark.ssl.enabled", "true")
    conf.set("spark.ui.ssl.enabled", "false")
    conf.set("spark.ssl.keyStore", keyStorePath)
    conf.set("spark.ssl.keyStorePassword", "password")
    conf.set("spark.ui.ssl.keyStorePassword", "12345")
    conf.set("spark.ssl.keyPassword", "password")
    conf.set("spark.ssl.privateKey", privateKeyPath)
    conf.set("spark.ssl.certChain", certChainPath)
    conf.set("spark.ssl.trustStore", trustStorePath)
    conf.set("spark.ssl.trustStorePassword", "password")
    conf.set("spark.ui.ssl.trustStoreReloadingEnabled", "true")
    conf.set("spark.ui.ssl.trustStoreReloadInterval", "20000")
    conf.set("spark.ui.ssl.openSslEnabled", "true")
    conf.set("spark.ssl.enabledAlgorithms",
      "TLS_RSA_WITH_AES_128_CBC_SHA, TLS_RSA_WITH_AES_256_CBC_SHA")
    conf.set("spark.ui.ssl.enabledAlgorithms", "ABC, DEF")
    conf.set("spark.ssl.protocol", "SSLv3")

    val defaultOpts = SSLOptions.parse(conf, "spark.ssl", defaults = None)
    val opts = SSLOptions.parse(conf, "spark.ui.ssl", defaults = Some(defaultOpts))

    assert(opts.enabled === false)
    assert(opts.trustStore.isDefined === true)
    assert(opts.trustStore.get.getName === "truststore")
    assert(opts.trustStore.get.getAbsolutePath === trustStorePath)
    assert(opts.privateKey.isDefined === true)
    assert(opts.privateKey.get.getName === "key.pem")
    assert(opts.privateKey.get.getAbsolutePath === privateKeyPath)
    assert(opts.certChain.isDefined === true)
    assert(opts.certChain.get.getName === "certchain.pem")
    assert(opts.certChain.get.getAbsolutePath === certChainPath)
    assert(opts.keyStore.isDefined === true)
    assert(opts.keyStore.get.getName === "keystore")
    assert(opts.keyStore.get.getAbsolutePath === keyStorePath)
    assert(opts.trustStorePassword === Some("password"))
    assert(opts.keyStorePassword === Some("12345"))
    assert(opts.keyPassword === Some("password"))
    assert(opts.trustStoreReloadingEnabled === true)
    assert(opts.trustStoreReloadInterval === 20000)
    assert(opts.openSslEnabled === true)
    assert(opts.protocol === Some("SSLv3"))
    assert(opts.enabledAlgorithms === Set("ABC", "DEF"))
  }

}<|MERGE_RESOLUTION|>--- conflicted
+++ resolved
@@ -48,17 +48,11 @@
     conf.set("spark.ssl.certChain", certChainPath)
     conf.set("spark.ssl.trustStore", trustStorePath)
     conf.set("spark.ssl.trustStorePassword", "password")
-<<<<<<< HEAD
-    conf.set("spark.ssl.enabledAlgorithms",
-      "TLS_RSA_WITH_AES_128_CBC_SHA, TLS_RSA_WITH_AES_256_CBC_SHA")
     conf.set("spark.ssl.trustStoreReloadingEnabled", "false")
     conf.set("spark.ssl.trustStoreReloadInterval", "10000")
     conf.set("spark.ssl.openSslEnabled", "false")
-    conf.set("spark.ssl.protocol", "SSLv3")
-=======
     conf.set("spark.ssl.enabledAlgorithms", algorithms.mkString(","))
     conf.set("spark.ssl.protocol", "TLSv1.2")
->>>>>>> 738c1074
 
     val opts = SSLOptions.parse(conf, "spark.ssl")
 
@@ -80,15 +74,9 @@
     assert(opts.keyStore.get.getAbsolutePath === keyStorePath)
     assert(opts.keyStorePassword === Some("password"))
     assert(opts.keyPassword === Some("password"))
-<<<<<<< HEAD
     assert(opts.openSslEnabled === false)
-    assert(opts.protocol === Some("SSLv3"))
-    assert(opts.enabledAlgorithms ===
-      Set("TLS_RSA_WITH_AES_128_CBC_SHA", "TLS_RSA_WITH_AES_256_CBC_SHA"))
-=======
     assert(opts.protocol === Some("TLSv1.2"))
     assert(opts.enabledAlgorithms === algorithms)
->>>>>>> 738c1074
   }
 
   test("test resolving property with defaults specified ") {
