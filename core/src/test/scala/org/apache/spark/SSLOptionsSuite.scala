/*
 * Licensed to the Apache Software Foundation (ASF) under one or more
 * contributor license agreements.  See the NOTICE file distributed with
 * this work for additional information regarding copyright ownership.
 * The ASF licenses this file to You under the Apache License, Version 2.0
 * (the "License"); you may not use this file except in compliance with
 * the License.  You may obtain a copy of the License at
 *
 *    http://www.apache.org/licenses/LICENSE-2.0
 *
 * Unless required by applicable law or agreed to in writing, software
 * distributed under the License is distributed on an "AS IS" BASIS,
 * WITHOUT WARRANTIES OR CONDITIONS OF ANY KIND, either express or implied.
 * See the License for the specific language governing permissions and
 * limitations under the License.
 */

package org.apache.spark

import java.io.File

import org.scalatest.{BeforeAndAfterAll, FunSuite}

class SSLOptionsSuite extends FunSuite with BeforeAndAfterAll {

  test("test resolving property file as spark conf ") {
    val keyStorePath = new File(this.getClass.getResource("/keystore").toURI).getAbsolutePath
    val trustStorePath = new File(this.getClass.getResource("/truststore").toURI).getAbsolutePath
    val privateKeyPath = new File(this.getClass.getResource("/key.pem").toURI).getAbsolutePath
    val certChainPath = new File(this.getClass.getResource("/certchain.pem").toURI).getAbsolutePath

    val conf = new SparkConf
    conf.set("spark.ssl.enabled", "true")
    conf.set("spark.ssl.keyStore", keyStorePath)
    conf.set("spark.ssl.keyStorePassword", "password")
    conf.set("spark.ssl.keyPassword", "password")
    conf.set("spark.ssl.privateKey", privateKeyPath)
    conf.set("spark.ssl.certChain", certChainPath)
    conf.set("spark.ssl.trustStore", trustStorePath)
    conf.set("spark.ssl.trustStorePassword", "password")
<<<<<<< HEAD
    conf.set("spark.ssl.trustStoreReloadingEnabled", "false")
    conf.set("spark.ssl.trustStoreReloadInterval", "10000")
    conf.set("spark.ssl.openSslEnabled", "false")
    conf.set("spark.ssl.enabledAlgorithms", "TLS_RSA_WITH_AES_128_CBC_SHA, TLS_RSA_WITH_AES_256_CBC_SHA")
=======
    conf.set("spark.ssl.enabledAlgorithms",
      "TLS_RSA_WITH_AES_128_CBC_SHA, TLS_RSA_WITH_AES_256_CBC_SHA")
>>>>>>> c688e3c5
    conf.set("spark.ssl.protocol", "SSLv3")

    val opts = SSLOptions.parse(conf, "spark.ssl")

    assert(opts.enabled === true)
    assert(opts.trustStore.isDefined === true)
    assert(opts.trustStore.get.getName === "truststore")
    assert(opts.trustStore.get.getAbsolutePath === trustStorePath)
    assert(opts.privateKey.isDefined === true)
    assert(opts.privateKey.get.getName === "key.pem")
    assert(opts.privateKey.get.getAbsolutePath === privateKeyPath)
    assert(opts.certChain.isDefined === true)
    assert(opts.certChain.get.getName === "certchain.pem")
    assert(opts.certChain.get.getAbsolutePath === certChainPath)
    assert(opts.keyStore.isDefined === true)
    assert(opts.keyStore.get.getName === "keystore")
    assert(opts.keyStore.get.getAbsolutePath === keyStorePath)
    assert(opts.trustStorePassword === Some("password"))
    assert(opts.trustStoreReloadingEnabled === false)
    assert(opts.trustStoreReloadInterval === 10000)
    assert(opts.openSslEnabled === false)
    assert(opts.keyStorePassword === Some("password"))
    assert(opts.keyPassword === Some("password"))
    assert(opts.protocol === Some("SSLv3"))
    assert(opts.enabledAlgorithms ===
      Set("TLS_RSA_WITH_AES_128_CBC_SHA", "TLS_RSA_WITH_AES_256_CBC_SHA"))
  }

  test("test resolving property with defaults specified ") {
    val keyStorePath = new File(this.getClass.getResource("/keystore").toURI).getAbsolutePath
    val trustStorePath = new File(this.getClass.getResource("/truststore").toURI).getAbsolutePath
    val privateKeyPath = new File(this.getClass.getResource("/key.pem").toURI).getAbsolutePath
    val certChainPath = new File(this.getClass.getResource("/certchain.pem").toURI).getAbsolutePath

    val conf = new SparkConf
    conf.set("spark.ssl.enabled", "true")
    conf.set("spark.ssl.keyStore", keyStorePath)
    conf.set("spark.ssl.keyStorePassword", "password")
    conf.set("spark.ssl.keyPassword", "password")
    conf.set("spark.ssl.privateKey", privateKeyPath)
    conf.set("spark.ssl.certChain", certChainPath)
    conf.set("spark.ssl.trustStore", trustStorePath)
    conf.set("spark.ssl.trustStorePassword", "password")
<<<<<<< HEAD
    conf.set("spark.ssl.trustStoreReloadingEnabled", "false")
    conf.set("spark.ssl.trustStoreReloadInterval", "10000")
    conf.set("spark.ssl.openSslEnabled", "false")
    conf.set("spark.ssl.enabledAlgorithms", "TLS_RSA_WITH_AES_128_CBC_SHA, TLS_RSA_WITH_AES_256_CBC_SHA")
=======
    conf.set("spark.ssl.enabledAlgorithms",
      "TLS_RSA_WITH_AES_128_CBC_SHA, TLS_RSA_WITH_AES_256_CBC_SHA")
>>>>>>> c688e3c5
    conf.set("spark.ssl.protocol", "SSLv3")

    val defaultOpts = SSLOptions.parse(conf, "spark.ssl", defaults = None)
    val opts = SSLOptions.parse(conf, "spark.ui.ssl", defaults = Some(defaultOpts))

    assert(opts.enabled === true)
    assert(opts.trustStore.isDefined === true)
    assert(opts.trustStore.get.getName === "truststore")
    assert(opts.trustStore.get.getAbsolutePath === trustStorePath)
    assert(opts.privateKey.isDefined === true)
    assert(opts.privateKey.get.getName === "key.pem")
    assert(opts.privateKey.get.getAbsolutePath === privateKeyPath)
    assert(opts.certChain.isDefined === true)
    assert(opts.certChain.get.getName === "certchain.pem")
    assert(opts.certChain.get.getAbsolutePath === certChainPath)
    assert(opts.keyStore.isDefined === true)
    assert(opts.keyStore.get.getName === "keystore")
    assert(opts.keyStore.get.getAbsolutePath === keyStorePath)
    assert(opts.trustStorePassword === Some("password"))
    assert(opts.keyStorePassword === Some("password"))
    assert(opts.keyPassword === Some("password"))
    assert(opts.trustStoreReloadingEnabled === false)
    assert(opts.trustStoreReloadInterval === 10000)
    assert(opts.openSslEnabled === false)
    assert(opts.protocol === Some("SSLv3"))
    assert(opts.enabledAlgorithms ===
      Set("TLS_RSA_WITH_AES_128_CBC_SHA", "TLS_RSA_WITH_AES_256_CBC_SHA"))
  }

  test("test whether defaults can be overridden ") {
    val keyStorePath = new File(this.getClass.getResource("/keystore").toURI).getAbsolutePath
    val trustStorePath = new File(this.getClass.getResource("/truststore").toURI).getAbsolutePath
    val privateKeyPath = new File(this.getClass.getResource("/key.pem").toURI).getAbsolutePath
    val certChainPath = new File(this.getClass.getResource("/certchain.pem").toURI).getAbsolutePath

    val conf = new SparkConf
    conf.set("spark.ssl.enabled", "true")
    conf.set("spark.ui.ssl.enabled", "false")
    conf.set("spark.ssl.keyStore", keyStorePath)
    conf.set("spark.ssl.keyStorePassword", "password")
    conf.set("spark.ui.ssl.keyStorePassword", "12345")
    conf.set("spark.ssl.keyPassword", "password")
    conf.set("spark.ssl.privateKey", privateKeyPath)
    conf.set("spark.ssl.certChain", certChainPath)
    conf.set("spark.ssl.trustStore", trustStorePath)
    conf.set("spark.ssl.trustStorePassword", "password")
<<<<<<< HEAD
    conf.set("spark.ui.ssl.trustStoreReloadingEnabled", "true")
    conf.set("spark.ui.ssl.trustStoreReloadInterval", "20000")
    conf.set("spark.ui.ssl.openSslEnabled", "true")
    conf.set("spark.ssl.enabledAlgorithms", "TLS_RSA_WITH_AES_128_CBC_SHA, TLS_RSA_WITH_AES_256_CBC_SHA")
=======
    conf.set("spark.ssl.enabledAlgorithms",
      "TLS_RSA_WITH_AES_128_CBC_SHA, TLS_RSA_WITH_AES_256_CBC_SHA")
>>>>>>> c688e3c5
    conf.set("spark.ui.ssl.enabledAlgorithms", "ABC, DEF")
    conf.set("spark.ssl.protocol", "SSLv3")

    val defaultOpts = SSLOptions.parse(conf, "spark.ssl", defaults = None)
    val opts = SSLOptions.parse(conf, "spark.ui.ssl", defaults = Some(defaultOpts))

    assert(opts.enabled === false)
    assert(opts.trustStore.isDefined === true)
    assert(opts.trustStore.get.getName === "truststore")
    assert(opts.trustStore.get.getAbsolutePath === trustStorePath)
    assert(opts.privateKey.isDefined === true)
    assert(opts.privateKey.get.getName === "key.pem")
    assert(opts.privateKey.get.getAbsolutePath === privateKeyPath)
    assert(opts.certChain.isDefined === true)
    assert(opts.certChain.get.getName === "certchain.pem")
    assert(opts.certChain.get.getAbsolutePath === certChainPath)
    assert(opts.keyStore.isDefined === true)
    assert(opts.keyStore.get.getName === "keystore")
    assert(opts.keyStore.get.getAbsolutePath === keyStorePath)
    assert(opts.trustStorePassword === Some("password"))
    assert(opts.keyStorePassword === Some("12345"))
    assert(opts.keyPassword === Some("password"))
    assert(opts.trustStoreReloadingEnabled === true)
    assert(opts.trustStoreReloadInterval === 20000)
    assert(opts.openSslEnabled === true)
    assert(opts.protocol === Some("SSLv3"))
    assert(opts.enabledAlgorithms === Set("ABC", "DEF"))
  }
}<|MERGE_RESOLUTION|>--- conflicted
+++ resolved
@@ -38,15 +38,11 @@
     conf.set("spark.ssl.certChain", certChainPath)
     conf.set("spark.ssl.trustStore", trustStorePath)
     conf.set("spark.ssl.trustStorePassword", "password")
-<<<<<<< HEAD
+    conf.set("spark.ssl.enabledAlgorithms",
+      "TLS_RSA_WITH_AES_128_CBC_SHA, TLS_RSA_WITH_AES_256_CBC_SHA")
     conf.set("spark.ssl.trustStoreReloadingEnabled", "false")
     conf.set("spark.ssl.trustStoreReloadInterval", "10000")
     conf.set("spark.ssl.openSslEnabled", "false")
-    conf.set("spark.ssl.enabledAlgorithms", "TLS_RSA_WITH_AES_128_CBC_SHA, TLS_RSA_WITH_AES_256_CBC_SHA")
-=======
-    conf.set("spark.ssl.enabledAlgorithms",
-      "TLS_RSA_WITH_AES_128_CBC_SHA, TLS_RSA_WITH_AES_256_CBC_SHA")
->>>>>>> c688e3c5
     conf.set("spark.ssl.protocol", "SSLv3")
 
     val opts = SSLOptions.parse(conf, "spark.ssl")
@@ -90,15 +86,11 @@
     conf.set("spark.ssl.certChain", certChainPath)
     conf.set("spark.ssl.trustStore", trustStorePath)
     conf.set("spark.ssl.trustStorePassword", "password")
-<<<<<<< HEAD
     conf.set("spark.ssl.trustStoreReloadingEnabled", "false")
     conf.set("spark.ssl.trustStoreReloadInterval", "10000")
     conf.set("spark.ssl.openSslEnabled", "false")
-    conf.set("spark.ssl.enabledAlgorithms", "TLS_RSA_WITH_AES_128_CBC_SHA, TLS_RSA_WITH_AES_256_CBC_SHA")
-=======
     conf.set("spark.ssl.enabledAlgorithms",
       "TLS_RSA_WITH_AES_128_CBC_SHA, TLS_RSA_WITH_AES_256_CBC_SHA")
->>>>>>> c688e3c5
     conf.set("spark.ssl.protocol", "SSLv3")
 
     val defaultOpts = SSLOptions.parse(conf, "spark.ssl", defaults = None)
@@ -145,15 +137,11 @@
     conf.set("spark.ssl.certChain", certChainPath)
     conf.set("spark.ssl.trustStore", trustStorePath)
     conf.set("spark.ssl.trustStorePassword", "password")
-<<<<<<< HEAD
     conf.set("spark.ui.ssl.trustStoreReloadingEnabled", "true")
     conf.set("spark.ui.ssl.trustStoreReloadInterval", "20000")
     conf.set("spark.ui.ssl.openSslEnabled", "true")
-    conf.set("spark.ssl.enabledAlgorithms", "TLS_RSA_WITH_AES_128_CBC_SHA, TLS_RSA_WITH_AES_256_CBC_SHA")
-=======
     conf.set("spark.ssl.enabledAlgorithms",
       "TLS_RSA_WITH_AES_128_CBC_SHA, TLS_RSA_WITH_AES_256_CBC_SHA")
->>>>>>> c688e3c5
     conf.set("spark.ui.ssl.enabledAlgorithms", "ABC, DEF")
     conf.set("spark.ssl.protocol", "SSLv3")
 
@@ -182,4 +170,5 @@
     assert(opts.protocol === Some("SSLv3"))
     assert(opts.enabledAlgorithms === Set("ABC", "DEF"))
   }
+
 }