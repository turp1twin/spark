--- conflicted
+++ resolved
@@ -151,42 +151,26 @@
 You may also run your application entirely inside of the cluster by submitting your application driver using the submission client. The syntax for submitting applications is as follows:
 
 
-<<<<<<< HEAD
-    ./spark-class org.apache.spark.deploy.client.DriverClient launch 
-=======
     ./spark-class org.apache.spark.deploy.Client launch 
->>>>>>> 67b9a336
        [client-options] \
        <cluster-url> <application-jar-url> <main-class> \
        [application-options]
 
     cluster-url: The URL of the master node.
-<<<<<<< HEAD
-    application-jar-url: Path to a bundled jar including your application and all dependencies.
-                         Accepts hdfs://, file://, and http:// paths.
-=======
     application-jar-url: Path to a bundled jar including your application and all dependencies. Currently, the URL must be globally visible inside of your cluster, for instance, an `hdfs://` path or a `file://` path that is present on all nodes. 
->>>>>>> 67b9a336
     main-class: The entry point for your application.
 
     Client Options:
       --memory <count> (amount of memory, in MB, allocated for your driver program)
       --cores <count> (number of cores allocated for your driver program)
       --supervise (whether to automatically restart your driver on application or node failure)
-<<<<<<< HEAD
-=======
       --verbose (prints increased logging output)
->>>>>>> 67b9a336
 
 Keep in mind that your driver program will be executed on a remote worker machine. You can control the execution environment in the following ways:
 
  * _Environment variables_: These will be captured from the environment in which you launch the client and applied when launching the driver program.
  * _Java options_: You can add java options by setting `SPARK_JAVA_OPTS` in the environment in which you launch the submission client.
-<<<<<<< HEAD
-  * _Dependencies_: You'll still need to call `sc.addJar` inside of your driver program to add your application jar and any dependencies. If you submit a local application jar to the client (e.g one with a `file://` URL), it will be uploaded into the working directory of your driver program. Then, you can add it using `sc.addJar("jar-name.jar")`.
-=======
  * _Dependencies_: You'll still need to call `sc.addJar` inside of your program to make your bundled application jar visible on all worker nodes.
->>>>>>> 67b9a336
 
 Once you submit a driver program, it will appear in the cluster management UI at port 8080 and
 be assigned an identifier. If you'd like to prematurely terminate the program, you can do so using
