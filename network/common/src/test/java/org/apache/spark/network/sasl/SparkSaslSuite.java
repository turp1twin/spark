--- conflicted
+++ resolved
@@ -23,27 +23,18 @@
 
 import java.io.File;
 import java.util.Arrays;
-<<<<<<< HEAD
-import java.util.Random;
-=======
 import java.util.List;
 import java.util.Random;
 import java.util.concurrent.TimeoutException;
->>>>>>> c688e3c5
 import java.util.concurrent.TimeUnit;
 import java.util.concurrent.atomic.AtomicReference;
 import javax.security.sasl.SaslException;
 
-<<<<<<< HEAD
-import com.google.common.io.ByteStreams;
-import com.google.common.io.Files;
-=======
 import com.google.common.collect.Lists;
 import com.google.common.io.ByteStreams;
 import com.google.common.io.Files;
 import io.netty.buffer.ByteBuf;
 import io.netty.buffer.Unpooled;
->>>>>>> c688e3c5
 import io.netty.channel.Channel;
 import io.netty.channel.ChannelHandlerContext;
 import io.netty.channel.ChannelOutboundHandlerAdapter;
@@ -64,10 +55,7 @@
 import org.apache.spark.network.server.StreamManager;
 import org.apache.spark.network.server.TransportServer;
 import org.apache.spark.network.server.TransportServerBootstrap;
-<<<<<<< HEAD
-=======
 import org.apache.spark.network.util.ByteArrayWritableChannel;
->>>>>>> c688e3c5
 import org.apache.spark.network.util.SystemPropertyConfigProvider;
 import org.apache.spark.network.util.TransportConf;
 
@@ -143,12 +131,6 @@
     testBasicSasl(true);
   }
 
-<<<<<<< HEAD
-  @Test
-  public void testFileRegionEncryption() throws Exception {
-    final String blockSizeConf = "spark.network.sasl.max_encrypted_block_size_kb";
-    System.setProperty(blockSizeConf, "1");
-=======
   private void testBasicSasl(boolean encrypt) throws Exception {
     RpcHandler rpcHandler = mock(RpcHandler.class);
     doAnswer(new Answer<Void>() {
@@ -252,7 +234,6 @@
   public void testFileRegionEncryption() throws Exception {
     final String blockSizeConf = "spark.network.sasl.maxEncryptedBlockSize";
     System.setProperty(blockSizeConf, "1k");
->>>>>>> c688e3c5
 
     final AtomicReference<ManagedBuffer> response = new AtomicReference();
     final File file = File.createTempFile("sasltest", ".txt");
@@ -261,19 +242,11 @@
       final TransportConf conf = new TransportConf(new SystemPropertyConfigProvider());
       StreamManager sm = mock(StreamManager.class);
       when(sm.getChunk(anyLong(), anyInt())).thenAnswer(new Answer<ManagedBuffer>() {
-<<<<<<< HEAD
-        @Override
-        public ManagedBuffer answer(InvocationOnMock invocation) {
-          return new FileSegmentManagedBuffer(conf, file, 0, file.length());
-        }
-      });
-=======
           @Override
           public ManagedBuffer answer(InvocationOnMock invocation) {
             return new FileSegmentManagedBuffer(conf, file, 0, file.length());
           }
         });
->>>>>>> c688e3c5
 
       RpcHandler rpcHandler = mock(RpcHandler.class);
       when(rpcHandler.getStreamManager()).thenReturn(sm);
@@ -282,28 +255,12 @@
       new Random().nextBytes(data);
       Files.write(data, file);
 
-<<<<<<< HEAD
-      ctx = new SaslTestCtx(rpcHandler, true);
-=======
       ctx = new SaslTestCtx(rpcHandler, true, false);
->>>>>>> c688e3c5
 
       final Object lock = new Object();
 
       ChunkReceivedCallback callback = mock(ChunkReceivedCallback.class);
       doAnswer(new Answer<Void>() {
-<<<<<<< HEAD
-        @Override
-        public Void answer(InvocationOnMock invocation) {
-          response.set((ManagedBuffer) invocation.getArguments()[1]);
-          response.get().retain();
-          synchronized (lock) {
-            lock.notifyAll();
-          }
-          return null;
-        }
-      }).when(callback).onSuccess(anyInt(), any(ManagedBuffer.class));
-=======
           @Override
           public Void answer(InvocationOnMock invocation) {
             response.set((ManagedBuffer) invocation.getArguments()[1]);
@@ -314,7 +271,6 @@
             return null;
           }
         }).when(callback).onSuccess(anyInt(), any(ManagedBuffer.class));
->>>>>>> c688e3c5
 
       synchronized (lock) {
         ctx.client.fetchChunk(0, 0, callback);
@@ -340,20 +296,12 @@
 
   @Test
   public void testServerAlwaysEncrypt() throws Exception {
-<<<<<<< HEAD
-    final String alwaysEncryptConfName = "spark.network.sasl.server_always_encrypt";
-=======
     final String alwaysEncryptConfName = "spark.network.sasl.serverAlwaysEncrypt";
->>>>>>> c688e3c5
     System.setProperty(alwaysEncryptConfName, "true");
 
     SaslTestCtx ctx = null;
     try {
-<<<<<<< HEAD
-      ctx = new SaslTestCtx(mock(RpcHandler.class), false);
-=======
       ctx = new SaslTestCtx(mock(RpcHandler.class), false, false);
->>>>>>> c688e3c5
       fail("Should have failed to connect without encryption.");
     } catch (Exception e) {
       assertTrue(e.getCause() instanceof SaslException);
@@ -365,29 +313,6 @@
     }
   }
 
-<<<<<<< HEAD
-  private void testBasicSasl(boolean encrypt) throws Exception {
-    RpcHandler rpcHandler = mock(RpcHandler.class);
-    doAnswer(new Answer<Void>() {
-      @Override
-      public Void answer(InvocationOnMock invocation) {
-        byte[] message = (byte[]) invocation.getArguments()[1];
-        RpcResponseCallback cb = (RpcResponseCallback) invocation.getArguments()[2];
-        assertEquals("Ping", new String(message, UTF_8));
-        cb.onSuccess("Pong".getBytes(UTF_8));
-        return null;
-      }
-    })
-      .when(rpcHandler)
-      .receive(any(TransportClient.class), any(byte[].class), any(RpcResponseCallback.class));
-
-    SaslTestCtx ctx = new SaslTestCtx(rpcHandler, encrypt);
-    try {
-      byte[] response = ctx.client.sendRpcSync("Ping".getBytes(UTF_8), TimeUnit.SECONDS.toMillis(10));
-      assertEquals("Pong", new String(response, UTF_8));
-    } finally {
-      ctx.close();
-=======
   @Test
   public void testDataEncryptionIsActuallyEnabled() throws Exception {
     // This test sets up an encrypted connection but then, using a client bootstrap, removes
@@ -404,7 +329,6 @@
       if (ctx != null) {
         ctx.close();
       }
->>>>>>> c688e3c5
     }
   }
 
@@ -414,11 +338,6 @@
     final TransportServer server;
 
     private final boolean encrypt;
-<<<<<<< HEAD
-    private final EncryptionCheckerBootstrap encryptionChecker;
-
-    SaslTestCtx(RpcHandler rpcHandler, boolean encrypt) throws Exception {
-=======
     private final boolean disableClientEncryption;
     private final EncryptionCheckerBootstrap checker;
 
@@ -428,7 +347,6 @@
         boolean disableClientEncryption)
       throws Exception {
 
->>>>>>> c688e3c5
       TransportConf conf = new TransportConf(new SystemPropertyConfigProvider());
 
       SecretKeyHolder keyHolder = mock(SecretKeyHolder.class);
@@ -436,22 +354,6 @@
       when(keyHolder.getSecretKey(anyString())).thenReturn("secret");
 
       TransportContext ctx = new TransportContext(conf, rpcHandler);
-<<<<<<< HEAD
-      TransportServerBootstrap saslServerBootstrap = spy(new SaslServerBootstrap(conf, keyHolder));
-      this.encryptionChecker = new EncryptionCheckerBootstrap();
-      this.server = ctx.createServer(Arrays.asList(saslServerBootstrap, encryptionChecker));
-
-      TransportClient client = null;
-      try {
-        TransportClientBootstrap clientBootstrap =
-          new SaslClientBootstrap(conf, "user", keyHolder, encrypt);
-        this.client = ctx.createClientFactory(Arrays.asList(clientBootstrap))
-          .createClient(TestUtils.getLocalHost(), server.getPort());
-
-        verify(saslServerBootstrap, times(1))
-          .doBootstrap(any(Channel.class), any(RpcHandler.class));
-
-=======
 
       this.checker = new EncryptionCheckerBootstrap();
       this.server = ctx.createServer(Arrays.asList(new SaslServerBootstrap(conf, keyHolder),
@@ -466,20 +368,12 @@
 
         this.client = ctx.createClientFactory(clientBootstraps)
           .createClient(TestUtils.getLocalHost(), server.getPort());
->>>>>>> c688e3c5
       } catch (Exception e) {
         close();
         throw e;
       }
 
       this.encrypt = encrypt;
-<<<<<<< HEAD
-
-    }
-
-    void close() {
-      assertEquals(encrypt, encryptionChecker.foundEncryptionHandler);
-=======
       this.disableClientEncryption = disableClientEncryption;
     }
 
@@ -487,7 +381,6 @@
       if (!disableClientEncryption) {
         assertEquals(encrypt, checker.foundEncryptionHandler);
       }
->>>>>>> c688e3c5
       if (client != null) {
         client.close();
       }
@@ -514,21 +407,15 @@
     }
 
     @Override
-<<<<<<< HEAD
-=======
     public void handlerRemoved(ChannelHandlerContext ctx) throws Exception {
       super.handlerRemoved(ctx);
     }
 
     @Override
->>>>>>> c688e3c5
     public RpcHandler doBootstrap(Channel channel, RpcHandler rpcHandler) {
       channel.pipeline().addFirst("encryptionChecker", this);
       return rpcHandler;
     }
-<<<<<<< HEAD
-  }
-=======
 
   }
 
@@ -541,5 +428,4 @@
 
   }
 
->>>>>>> c688e3c5
 }