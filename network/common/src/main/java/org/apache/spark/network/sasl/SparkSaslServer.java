/*
 * Licensed to the Apache Software Foundation (ASF) under one or more
 * contributor license agreements.  See the NOTICE file distributed with
 * this work for additional information regarding copyright ownership.
 * The ASF licenses this file to You under the Apache License, Version 2.0
 * (the "License"); you may not use this file except in compliance with
 * the License.  You may obtain a copy of the License at
 *
 *    http://www.apache.org/licenses/LICENSE-2.0
 *
 * Unless required by applicable law or agreed to in writing, software
 * distributed under the License is distributed on an "AS IS" BASIS,
 * WITHOUT WARRANTIES OR CONDITIONS OF ANY KIND, either express or implied.
 * See the License for the specific language governing permissions and
 * limitations under the License.
 */

package org.apache.spark.network.sasl;

import javax.security.auth.callback.Callback;
import javax.security.auth.callback.CallbackHandler;
import javax.security.auth.callback.NameCallback;
import javax.security.auth.callback.PasswordCallback;
import javax.security.auth.callback.UnsupportedCallbackException;
import javax.security.sasl.AuthorizeCallback;
import javax.security.sasl.RealmCallback;
import javax.security.sasl.Sasl;
import javax.security.sasl.SaslException;
import javax.security.sasl.SaslServer;
import java.io.IOException;
import java.util.Map;

import com.google.common.base.Charsets;
import com.google.common.base.Preconditions;
import com.google.common.base.Throwables;
import com.google.common.collect.ImmutableMap;
import io.netty.buffer.Unpooled;
import io.netty.handler.codec.base64.Base64;
import org.slf4j.Logger;
import org.slf4j.LoggerFactory;

/**
 * A SASL Server for Spark which simply keeps track of the state of a single SASL session, from the
 * initial state to the "authenticated" state. (It is not a server in the sense of accepting
 * connections on some socket.)
 */
public class SparkSaslServer implements SaslEncryptionBackend {
  private final Logger logger = LoggerFactory.getLogger(SparkSaslServer.class);

  /**
   * This is passed as the server name when creating the sasl client/server.
   * This could be changed to be configurable in the future.
   */
  static final String DEFAULT_REALM = "default";

  /**
   * The authentication mechanism used here is DIGEST-MD5. This could be changed to be
   * configurable in the future.
   */
  static final String DIGEST = "DIGEST-MD5";

  /**
<<<<<<< HEAD
   * QOP value that includes encryption.
   */
  static final String QOP_AUTH_CONF = "auth-conf";

  /**
   * QOP value that does not include encryption.
   */
  static final String QOP_AUTH = "auth";

  /**
   * Common SASL config properties for both client and server.
   */
  static final Map<String, String> SASL_PROPS = ImmutableMap.<String, String>builder()
    .put(Sasl.SERVER_AUTH, "true")
    .build();
=======
   * Quality of protection value that includes encryption.
   */
  static final String QOP_AUTH_CONF = "auth-conf";

  /**
   * Quality of protection value that does not include encryption.
   */
  static final String QOP_AUTH = "auth";
>>>>>>> c688e3c5

  /** Identifier for a certain secret key within the secretKeyHolder. */
  private final String secretKeyId;
  private final SecretKeyHolder secretKeyHolder;
  private SaslServer saslServer;

  public SparkSaslServer(
<<<<<<< HEAD
    String secretKeyId,
    SecretKeyHolder secretKeyHolder,
    boolean alwaysEncrypt) {
    this.secretKeyId = secretKeyId;
    this.secretKeyHolder = secretKeyHolder;

    String qop = alwaysEncrypt ? QOP_AUTH_CONF : String.format("%s,%s", QOP_AUTH_CONF, QOP_AUTH);
    Map<String, String> saslProps = ImmutableMap.<String, String>builder()
      .putAll(SASL_PROPS)
=======
      String secretKeyId,
      SecretKeyHolder secretKeyHolder,
      boolean alwaysEncrypt) {
    this.secretKeyId = secretKeyId;
    this.secretKeyHolder = secretKeyHolder;

    // Sasl.QOP is a comma-separated list of supported values. The value that allows encryption
    // is listed first since it's preferred over the non-encrypted one (if the client also
    // lists both in the request).
    String qop = alwaysEncrypt ? QOP_AUTH_CONF : String.format("%s,%s", QOP_AUTH_CONF, QOP_AUTH);
    Map<String, String> saslProps = ImmutableMap.<String, String>builder()
      .put(Sasl.SERVER_AUTH, "true")
>>>>>>> c688e3c5
      .put(Sasl.QOP, qop)
      .build();
    try {
      this.saslServer = Sasl.createSaslServer(DIGEST, null, DEFAULT_REALM, saslProps,
        new DigestCallbackHandler());
    } catch (SaslException e) {
      throw Throwables.propagate(e);
    }
  }

  /**
   * Determines whether the authentication exchange has completed successfully.
   */
  public synchronized boolean isComplete() {
    return saslServer != null && saslServer.isComplete();
  }

  /** Returns the value of a negotiated property. */
  public Object getNegotiatedProperty(String name) {
    return saslServer.getNegotiatedProperty(name);
  }

  /**
   * Used to respond to server SASL tokens.
   * @param token Server's SASL token
   * @return response to send back to the server.
   */
  public synchronized byte[] response(byte[] token) {
    try {
      return saslServer != null ? saslServer.evaluateResponse(token) : new byte[0];
    } catch (SaslException e) {
      throw Throwables.propagate(e);
    }
  }

  /**
   * Disposes of any system resources or security-sensitive information the
   * SaslServer might be using.
   */
  @Override
  public synchronized void dispose() {
    if (saslServer != null) {
      try {
        saslServer.dispose();
      } catch (SaslException e) {
        // ignore
      } finally {
        saslServer = null;
      }
    }
  }

  @Override
  public byte[] wrap(byte[] data, int offset, int len) throws SaslException {
    return saslServer.wrap(data, offset, len);
  }

  @Override
  public byte[] unwrap(byte[] data, int offset, int len) throws SaslException {
    return saslServer.unwrap(data, offset, len);
  }

  /**
   * Implementation of javax.security.auth.callback.CallbackHandler for SASL DIGEST-MD5 mechanism.
   */
  private class DigestCallbackHandler implements CallbackHandler {
    @Override
    public void handle(Callback[] callbacks) throws IOException, UnsupportedCallbackException {
      for (Callback callback : callbacks) {
        if (callback instanceof NameCallback) {
          logger.trace("SASL server callback: setting username");
          NameCallback nc = (NameCallback) callback;
          nc.setName(encodeIdentifier(secretKeyHolder.getSaslUser(secretKeyId)));
        } else if (callback instanceof PasswordCallback) {
          logger.trace("SASL server callback: setting password");
          PasswordCallback pc = (PasswordCallback) callback;
          pc.setPassword(encodePassword(secretKeyHolder.getSecretKey(secretKeyId)));
        } else if (callback instanceof RealmCallback) {
          logger.trace("SASL server callback: setting realm");
          RealmCallback rc = (RealmCallback) callback;
          rc.setText(rc.getDefaultText());
        } else if (callback instanceof AuthorizeCallback) {
          AuthorizeCallback ac = (AuthorizeCallback) callback;
          String authId = ac.getAuthenticationID();
          String authzId = ac.getAuthorizationID();
          ac.setAuthorized(authId.equals(authzId));
          if (ac.isAuthorized()) {
            ac.setAuthorizedID(authzId);
          }
          logger.debug("SASL Authorization complete, authorized set to {}", ac.isAuthorized());
        } else {
          throw new UnsupportedCallbackException(callback, "Unrecognized SASL DIGEST-MD5 Callback");
        }
      }
    }
  }

  /* Encode a byte[] identifier as a Base64-encoded string. */
  public static String encodeIdentifier(String identifier) {
    Preconditions.checkNotNull(identifier, "User cannot be null if SASL is enabled");
    return Base64.encode(Unpooled.wrappedBuffer(identifier.getBytes(Charsets.UTF_8)))
      .toString(Charsets.UTF_8);
  }

  /** Encode a password as a base64-encoded char[] array. */
  public static char[] encodePassword(String password) {
    Preconditions.checkNotNull(password, "Password cannot be null if SASL is enabled");
    return Base64.encode(Unpooled.wrappedBuffer(password.getBytes(Charsets.UTF_8)))
      .toString(Charsets.UTF_8).toCharArray();
  }
}<|MERGE_RESOLUTION|>--- conflicted
+++ resolved
@@ -60,32 +60,14 @@
   static final String DIGEST = "DIGEST-MD5";
 
   /**
-<<<<<<< HEAD
-   * QOP value that includes encryption.
+   * Quality of protection value that includes encryption.
    */
   static final String QOP_AUTH_CONF = "auth-conf";
 
   /**
-   * QOP value that does not include encryption.
+   * Quality of protection value that does not include encryption.
    */
   static final String QOP_AUTH = "auth";
-
-  /**
-   * Common SASL config properties for both client and server.
-   */
-  static final Map<String, String> SASL_PROPS = ImmutableMap.<String, String>builder()
-    .put(Sasl.SERVER_AUTH, "true")
-    .build();
-=======
-   * Quality of protection value that includes encryption.
-   */
-  static final String QOP_AUTH_CONF = "auth-conf";
-
-  /**
-   * Quality of protection value that does not include encryption.
-   */
-  static final String QOP_AUTH = "auth";
->>>>>>> c688e3c5
 
   /** Identifier for a certain secret key within the secretKeyHolder. */
   private final String secretKeyId;
@@ -93,17 +75,6 @@
   private SaslServer saslServer;
 
   public SparkSaslServer(
-<<<<<<< HEAD
-    String secretKeyId,
-    SecretKeyHolder secretKeyHolder,
-    boolean alwaysEncrypt) {
-    this.secretKeyId = secretKeyId;
-    this.secretKeyHolder = secretKeyHolder;
-
-    String qop = alwaysEncrypt ? QOP_AUTH_CONF : String.format("%s,%s", QOP_AUTH_CONF, QOP_AUTH);
-    Map<String, String> saslProps = ImmutableMap.<String, String>builder()
-      .putAll(SASL_PROPS)
-=======
       String secretKeyId,
       SecretKeyHolder secretKeyHolder,
       boolean alwaysEncrypt) {
@@ -116,7 +87,6 @@
     String qop = alwaysEncrypt ? QOP_AUTH_CONF : String.format("%s,%s", QOP_AUTH_CONF, QOP_AUTH);
     Map<String, String> saslProps = ImmutableMap.<String, String>builder()
       .put(Sasl.SERVER_AUTH, "true")
->>>>>>> c688e3c5
       .put(Sasl.QOP, qop)
       .build();
     try {
