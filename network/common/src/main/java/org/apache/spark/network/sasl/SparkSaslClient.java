/*
 * Licensed to the Apache Software Foundation (ASF) under one or more
 * contributor license agreements.  See the NOTICE file distributed with
 * this work for additional information regarding copyright ownership.
 * The ASF licenses this file to You under the Apache License, Version 2.0
 * (the "License"); you may not use this file except in compliance with
 * the License.  You may obtain a copy of the License at
 *
 *    http://www.apache.org/licenses/LICENSE-2.0
 *
 * Unless required by applicable law or agreed to in writing, software
 * distributed under the License is distributed on an "AS IS" BASIS,
 * WITHOUT WARRANTIES OR CONDITIONS OF ANY KIND, either express or implied.
 * See the License for the specific language governing permissions and
 * limitations under the License.
 */

package org.apache.spark.network.sasl;

import java.io.IOException;
import java.util.Map;
import javax.security.auth.callback.Callback;
import javax.security.auth.callback.CallbackHandler;
import javax.security.auth.callback.NameCallback;
import javax.security.auth.callback.PasswordCallback;
import javax.security.auth.callback.UnsupportedCallbackException;
import javax.security.sasl.RealmCallback;
import javax.security.sasl.RealmChoiceCallback;
import javax.security.sasl.Sasl;
import javax.security.sasl.SaslClient;
import javax.security.sasl.SaslException;

import com.google.common.base.Throwables;
import com.google.common.collect.ImmutableMap;
import org.slf4j.Logger;
import org.slf4j.LoggerFactory;

import static org.apache.spark.network.sasl.SparkSaslServer.*;

/**
 * A SASL Client for Spark which simply keeps track of the state of a single SASL session, from the
 * initial state to the "authenticated" state. This client initializes the protocol via a
 * firstToken, which is then followed by a set of challenges and responses.
 */
public class SparkSaslClient implements SaslEncryptionBackend {
  private final Logger logger = LoggerFactory.getLogger(SparkSaslClient.class);

  private final String secretKeyId;
  private final SecretKeyHolder secretKeyHolder;
  private final String expectedQop;
  private SaslClient saslClient;

  public SparkSaslClient(String secretKeyId, SecretKeyHolder secretKeyHolder, boolean encrypt) {
    this.secretKeyId = secretKeyId;
    this.secretKeyHolder = secretKeyHolder;
    this.expectedQop = encrypt ? QOP_AUTH_CONF : QOP_AUTH;

    Map<String, String> saslProps = ImmutableMap.<String, String>builder()
<<<<<<< HEAD
      .putAll(SASL_PROPS)
=======
>>>>>>> c688e3c5
      .put(Sasl.QOP, expectedQop)
      .build();
    try {
      this.saslClient = Sasl.createSaslClient(new String[] { DIGEST }, null, null, DEFAULT_REALM,
        saslProps, new ClientCallbackHandler());
    } catch (SaslException e) {
      throw Throwables.propagate(e);
    }
  }

  /** Used to initiate SASL handshake with server. */
  public synchronized byte[] firstToken() {
    if (saslClient != null && saslClient.hasInitialResponse()) {
      try {
        return saslClient.evaluateChallenge(new byte[0]);
      } catch (SaslException e) {
        throw Throwables.propagate(e);
      }
    } else {
      return new byte[0];
    }
  }

  /** Determines whether the authentication exchange has completed. */
  public synchronized boolean isComplete() {
    return saslClient != null && saslClient.isComplete();
  }

  /** Returns the value of a negotiated property. */
  public Object getNegotiatedProperty(String name) {
    return saslClient.getNegotiatedProperty(name);
  }

  /**
   * Respond to server's SASL token.
   * @param token contains server's SASL token
   * @return client's response SASL token
   */
  public synchronized byte[] response(byte[] token) {
    try {
      return saslClient != null ? saslClient.evaluateChallenge(token) : new byte[0];
    } catch (SaslException e) {
      throw Throwables.propagate(e);
    }
  }

  /**
   * Disposes of any system resources or security-sensitive information the
   * SaslClient might be using.
   */
  @Override
  public synchronized void dispose() {
    if (saslClient != null) {
      try {
        saslClient.dispose();
      } catch (SaslException e) {
        // ignore
      } finally {
        saslClient = null;
      }
    }
  }

  /**
   * Implementation of javax.security.auth.callback.CallbackHandler
   * that works with share secrets.
   */
  private class ClientCallbackHandler implements CallbackHandler {
    @Override
    public void handle(Callback[] callbacks) throws IOException, UnsupportedCallbackException {

      for (Callback callback : callbacks) {
        if (callback instanceof NameCallback) {
          logger.trace("SASL client callback: setting username");
          NameCallback nc = (NameCallback) callback;
          nc.setName(encodeIdentifier(secretKeyHolder.getSaslUser(secretKeyId)));
        } else if (callback instanceof PasswordCallback) {
          logger.trace("SASL client callback: setting password");
          PasswordCallback pc = (PasswordCallback) callback;
          pc.setPassword(encodePassword(secretKeyHolder.getSecretKey(secretKeyId)));
        } else if (callback instanceof RealmCallback) {
          logger.trace("SASL client callback: setting realm");
          RealmCallback rc = (RealmCallback) callback;
          rc.setText(rc.getDefaultText());
        } else if (callback instanceof RealmChoiceCallback) {
          // ignore (?)
        } else {
          throw new UnsupportedCallbackException(callback, "Unrecognized SASL DIGEST-MD5 Callback");
        }
      }
    }
  }

  @Override
  public byte[] wrap(byte[] data, int offset, int len) throws SaslException {
    return saslClient.wrap(data, offset, len);
  }

  @Override
  public byte[] unwrap(byte[] data, int offset, int len) throws SaslException {
    return saslClient.unwrap(data, offset, len);
  }
<<<<<<< HEAD
=======

>>>>>>> c688e3c5
}<|MERGE_RESOLUTION|>--- conflicted
+++ resolved
@@ -56,10 +56,6 @@
     this.expectedQop = encrypt ? QOP_AUTH_CONF : QOP_AUTH;
 
     Map<String, String> saslProps = ImmutableMap.<String, String>builder()
-<<<<<<< HEAD
-      .putAll(SASL_PROPS)
-=======
->>>>>>> c688e3c5
       .put(Sasl.QOP, expectedQop)
       .build();
     try {
@@ -162,8 +158,5 @@
   public byte[] unwrap(byte[] data, int offset, int len) throws SaslException {
     return saslClient.unwrap(data, offset, len);
   }
-<<<<<<< HEAD
-=======
 
->>>>>>> c688e3c5
 }