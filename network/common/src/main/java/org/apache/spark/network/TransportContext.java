/*
 * Licensed to the Apache Software Foundation (ASF) under one or more
 * contributor license agreements.  See the NOTICE file distributed with
 * this work for additional information regarding copyright ownership.
 * The ASF licenses this file to You under the Apache License, Version 2.0
 * (the "License"); you may not use this file except in compliance with
 * the License.  You may obtain a copy of the License at
 *
 *    http://www.apache.org/licenses/LICENSE-2.0
 *
 * Unless required by applicable law or agreed to in writing, software
 * distributed under the License is distributed on an "AS IS" BASIS,
 * WITHOUT WARRANTIES OR CONDITIONS OF ANY KIND, either express or implied.
 * See the License for the specific language governing permissions and
 * limitations under the License.
 */

package org.apache.spark.network;

import java.util.List;

import com.google.common.collect.Lists;
import io.netty.channel.Channel;
import io.netty.channel.socket.SocketChannel;
<<<<<<< HEAD

import io.netty.handler.codec.MessageToMessageEncoder;
import org.apache.spark.network.protocol.Message;
import org.apache.spark.network.protocol.SslMessageEncoder;
=======
import io.netty.handler.timeout.IdleStateHandler;
>>>>>>> c688e3c5
import org.slf4j.Logger;
import org.slf4j.LoggerFactory;

import org.apache.spark.network.util.TransportEncryptionHandler;
import org.apache.spark.network.util.NoEncryptionHandler;
import org.apache.spark.network.client.TransportClient;
import org.apache.spark.network.client.TransportClientBootstrap;
import org.apache.spark.network.client.TransportClientFactory;
import org.apache.spark.network.client.TransportResponseHandler;
import org.apache.spark.network.protocol.MessageDecoder;
import org.apache.spark.network.protocol.MessageEncoder;
import org.apache.spark.network.server.RpcHandler;
import org.apache.spark.network.server.TransportChannelHandler;
import org.apache.spark.network.server.TransportRequestHandler;
import org.apache.spark.network.server.TransportServer;
import org.apache.spark.network.server.TransportServerBootstrap;
import org.apache.spark.network.util.NettyUtils;
import org.apache.spark.network.util.TransportConf;

/**
 * Contains the context to create a {@link TransportServer}, {@link TransportClientFactory}, and to
 * setup Netty Channel pipelines with a {@link org.apache.spark.network.server.TransportChannelHandler}.
 *
 * There are two communication protocols that the TransportClient provides, control-plane RPCs and
 * data-plane "chunk fetching". The handling of the RPCs is performed outside of the scope of the
 * TransportContext (i.e., by a user-provided handler), and it is responsible for setting up streams
 * which can be streamed through the data plane in chunks using zero-copy IO.
 *
 * The TransportServer and TransportClientFactory both create a TransportChannelHandler for each
 * channel. As each TransportChannelHandler contains a TransportClient, this enables server
 * processes to send messages back to the client on an existing channel.
 */
public class TransportContext {
  private final Logger logger = LoggerFactory.getLogger(TransportContext.class);

  private final TransportConf conf;
  private final RpcHandler appRpcHandler;

  private final MessageToMessageEncoder<Message> encoder;
  private final MessageDecoder decoder;

  private final TransportEncryptionHandler encryptionHandler;

  public TransportContext(TransportConf conf, RpcHandler appRpcHandler) {
    this(conf, appRpcHandler, new NoEncryptionHandler());
  }

  public TransportContext(
      TransportConf conf,
      RpcHandler appRpcHandler,
      TransportEncryptionHandler encryptionHandler) {
    this.conf = conf;
    this.appRpcHandler = appRpcHandler;
    this.decoder = new MessageDecoder();
    if (encryptionHandler != null) {
      this.encryptionHandler = encryptionHandler;
    } else {
      this.encryptionHandler = new NoEncryptionHandler();
    }
    this.encoder =
      (this.encryptionHandler.isEnabled() ? new SslMessageEncoder() : new MessageEncoder());
  }

  /**
   * Initializes a ClientFactory which runs the given TransportClientBootstraps prior to returning
   * a new Client. Bootstraps will be executed synchronously, and must run successfully in order
   * to create a Client.
   */
  public TransportClientFactory createClientFactory(List<TransportClientBootstrap> bootstraps) {
    return new TransportClientFactory(this, bootstraps, encryptionHandler);
  }

  /**
   * Initializes a ClientFactory
   * @return
   */
  public TransportClientFactory createClientFactory() {
    return createClientFactory(Lists.<TransportClientBootstrap>newArrayList());
  }

  /** Create a server which will attempt to bind to a specific port. */
  public TransportServer createServer(int port, List<TransportServerBootstrap> bootstraps) {
<<<<<<< HEAD
    return new TransportServer(this, port, appRpcHandler, encryptionHandler, bootstraps);
=======
    return new TransportServer(this, port, rpcHandler, bootstraps);
>>>>>>> c688e3c5
  }

  /** Creates a new server, binding to any available ephemeral port. */
  public TransportServer createServer(List<TransportServerBootstrap> bootstraps) {
    return createServer(0, bootstraps);
  }

  public TransportServer createServer() {
    return createServer(0, Lists.<TransportServerBootstrap>newArrayList());
<<<<<<< HEAD
=======
  }

  public TransportChannelHandler initializePipeline(SocketChannel channel) {
    return initializePipeline(channel, rpcHandler);
>>>>>>> c688e3c5
  }

  /**
   * Initializes a client or server Netty Channel Pipeline which encodes/decodes messages and
   * has a {@link org.apache.spark.network.server.TransportChannelHandler} to handle request or
   * response messages.
   *
   * @param channel The channel to initialize.
   * @param channelRpcHandler The RPC handler to use for the channel.
   *
   * @return Returns the created TransportChannelHandler, which includes a TransportClient that can
   * be used to communicate on this channel. The TransportClient is directly associated with a
   * ChannelHandler to ensure all users of the same channel get the same TransportClient object.
   * @param channel
   * @return
   */
<<<<<<< HEAD
  public TransportChannelHandler initializePipeline(SocketChannel channel) {
    return initializePipeline(channel, appRpcHandler);
  }

  /**
   * Initializes a client or server Netty Channel Pipeline which encodes/decodes messages and
   * has a {@link org.apache.spark.network.server.TransportChannelHandler} to handle request or
   * response messages.
   *
   * @return Returns the created TransportChannelHandler, which includes a TransportClient that can
   * be used to communicate on this channel. The TransportClient is directly associated with a
   * ChannelHandler to ensure all users of the same channel get the same TransportClient object.
   */
  public TransportChannelHandler initializePipeline(SocketChannel channel, RpcHandler rpcHandler) {
    try {
      TransportChannelHandler channelHandler = createChannelHandler(channel, rpcHandler);
=======
  public TransportChannelHandler initializePipeline(
      SocketChannel channel,
      RpcHandler channelRpcHandler) {
    try {
      TransportChannelHandler channelHandler = createChannelHandler(channel, channelRpcHandler);
>>>>>>> c688e3c5
      channel.pipeline()
        .addLast("encoder", encoder)
        .addLast("frameDecoder", NettyUtils.createFrameDecoder())
        .addLast("decoder", decoder)
        .addLast("idleStateHandler", new IdleStateHandler(0, 0, conf.connectionTimeoutMs() / 1000))
        // NOTE: Chunks are currently guaranteed to be returned in the order of request, but this
        // would require more logic to guarantee if this were not part of the same event loop.
        .addLast("handler", channelHandler);
      return channelHandler;
    } catch (RuntimeException e) {
      logger.error("Error while initializing Netty pipeline", e);
      throw e;
    }
  }

  /**
   * Creates the server- and client-side handler which is used to handle both RequestMessages and
   * ResponseMessages. The channel is expected to have been successfully created, though certain
   * properties (such as the remoteAddress()) may not be available yet.
   */
  private TransportChannelHandler createChannelHandler(Channel channel, RpcHandler rpcHandler) {
    TransportResponseHandler responseHandler = new TransportResponseHandler(channel);
    TransportClient client = new TransportClient(channel, responseHandler);
<<<<<<< HEAD
    TransportRequestHandler requestHandler =
      new TransportRequestHandler(channel, client, rpcHandler);
    return new TransportChannelHandler(client, responseHandler, requestHandler);
=======
    TransportRequestHandler requestHandler = new TransportRequestHandler(channel, client,
      rpcHandler);
    return new TransportChannelHandler(client, responseHandler, requestHandler,
      conf.connectionTimeoutMs());
>>>>>>> c688e3c5
  }

  public TransportConf getConf() { return conf; }
}<|MERGE_RESOLUTION|>--- conflicted
+++ resolved
@@ -22,14 +22,11 @@
 import com.google.common.collect.Lists;
 import io.netty.channel.Channel;
 import io.netty.channel.socket.SocketChannel;
-<<<<<<< HEAD
+import io.netty.handler.timeout.IdleStateHandler;
 
 import io.netty.handler.codec.MessageToMessageEncoder;
 import org.apache.spark.network.protocol.Message;
 import org.apache.spark.network.protocol.SslMessageEncoder;
-=======
-import io.netty.handler.timeout.IdleStateHandler;
->>>>>>> c688e3c5
 import org.slf4j.Logger;
 import org.slf4j.LoggerFactory;
 
@@ -66,7 +63,7 @@
   private final Logger logger = LoggerFactory.getLogger(TransportContext.class);
 
   private final TransportConf conf;
-  private final RpcHandler appRpcHandler;
+  private final RpcHandler rpcHandler;
 
   private final MessageToMessageEncoder<Message> encoder;
   private final MessageDecoder decoder;
@@ -79,10 +76,11 @@
 
   public TransportContext(
       TransportConf conf,
-      RpcHandler appRpcHandler,
+      RpcHandler rpcHandler,
       TransportEncryptionHandler encryptionHandler) {
     this.conf = conf;
-    this.appRpcHandler = appRpcHandler;
+    this.rpcHandler = rpcHandler;
+    this.encoder = new MessageEncoder();
     this.decoder = new MessageDecoder();
     if (encryptionHandler != null) {
       this.encryptionHandler = encryptionHandler;
@@ -102,21 +100,13 @@
     return new TransportClientFactory(this, bootstraps, encryptionHandler);
   }
 
-  /**
-   * Initializes a ClientFactory
-   * @return
-   */
   public TransportClientFactory createClientFactory() {
     return createClientFactory(Lists.<TransportClientBootstrap>newArrayList());
   }
 
   /** Create a server which will attempt to bind to a specific port. */
   public TransportServer createServer(int port, List<TransportServerBootstrap> bootstraps) {
-<<<<<<< HEAD
-    return new TransportServer(this, port, appRpcHandler, encryptionHandler, bootstraps);
-=======
     return new TransportServer(this, port, rpcHandler, bootstraps);
->>>>>>> c688e3c5
   }
 
   /** Creates a new server, binding to any available ephemeral port. */
@@ -126,13 +116,10 @@
 
   public TransportServer createServer() {
     return createServer(0, Lists.<TransportServerBootstrap>newArrayList());
-<<<<<<< HEAD
-=======
   }
 
   public TransportChannelHandler initializePipeline(SocketChannel channel) {
     return initializePipeline(channel, rpcHandler);
->>>>>>> c688e3c5
   }
 
   /**
@@ -146,33 +133,12 @@
    * @return Returns the created TransportChannelHandler, which includes a TransportClient that can
    * be used to communicate on this channel. The TransportClient is directly associated with a
    * ChannelHandler to ensure all users of the same channel get the same TransportClient object.
-   * @param channel
-   * @return
    */
-<<<<<<< HEAD
-  public TransportChannelHandler initializePipeline(SocketChannel channel) {
-    return initializePipeline(channel, appRpcHandler);
-  }
-
-  /**
-   * Initializes a client or server Netty Channel Pipeline which encodes/decodes messages and
-   * has a {@link org.apache.spark.network.server.TransportChannelHandler} to handle request or
-   * response messages.
-   *
-   * @return Returns the created TransportChannelHandler, which includes a TransportClient that can
-   * be used to communicate on this channel. The TransportClient is directly associated with a
-   * ChannelHandler to ensure all users of the same channel get the same TransportClient object.
-   */
-  public TransportChannelHandler initializePipeline(SocketChannel channel, RpcHandler rpcHandler) {
-    try {
-      TransportChannelHandler channelHandler = createChannelHandler(channel, rpcHandler);
-=======
   public TransportChannelHandler initializePipeline(
       SocketChannel channel,
       RpcHandler channelRpcHandler) {
     try {
       TransportChannelHandler channelHandler = createChannelHandler(channel, channelRpcHandler);
->>>>>>> c688e3c5
       channel.pipeline()
         .addLast("encoder", encoder)
         .addLast("frameDecoder", NettyUtils.createFrameDecoder())
@@ -196,16 +162,10 @@
   private TransportChannelHandler createChannelHandler(Channel channel, RpcHandler rpcHandler) {
     TransportResponseHandler responseHandler = new TransportResponseHandler(channel);
     TransportClient client = new TransportClient(channel, responseHandler);
-<<<<<<< HEAD
-    TransportRequestHandler requestHandler =
-      new TransportRequestHandler(channel, client, rpcHandler);
-    return new TransportChannelHandler(client, responseHandler, requestHandler);
-=======
     TransportRequestHandler requestHandler = new TransportRequestHandler(channel, client,
       rpcHandler);
     return new TransportChannelHandler(client, responseHandler, requestHandler,
       conf.connectionTimeoutMs());
->>>>>>> c688e3c5
   }
 
   public TransportConf getConf() { return conf; }
