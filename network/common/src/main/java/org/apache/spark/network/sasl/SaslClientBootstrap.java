--- conflicted
+++ resolved
@@ -47,17 +47,10 @@
   }
 
   public SaslClientBootstrap(
-<<<<<<< HEAD
-    TransportConf conf,
-    String appId,
-    SecretKeyHolder secretKeyHolder,
-    boolean encrypt) {
-=======
       TransportConf conf,
       String appId,
       SecretKeyHolder secretKeyHolder,
       boolean encrypt) {
->>>>>>> c688e3c5
     this.conf = conf;
     this.appId = appId;
     this.secretKeyHolder = secretKeyHolder;
