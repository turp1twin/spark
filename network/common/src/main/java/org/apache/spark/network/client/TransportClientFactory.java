/*
 * Licensed to the Apache Software Foundation (ASF) under one or more
 * contributor license agreements.  See the NOTICE file distributed with
 * this work for additional information regarding copyright ownership.
 * The ASF licenses this file to You under the Apache License, Version 2.0
 * (the "License"); you may not use this file except in compliance with
 * the License.  You may obtain a copy of the License at
 *
 *    http://www.apache.org/licenses/LICENSE-2.0
 *
 * Unless required by applicable law or agreed to in writing, software
 * distributed under the License is distributed on an "AS IS" BASIS,
 * WITHOUT WARRANTIES OR CONDITIONS OF ANY KIND, either express or implied.
 * See the License for the specific language governing permissions and
 * limitations under the License.
 */

package org.apache.spark.network.client;

import java.io.Closeable;
import java.io.IOException;
import java.net.InetSocketAddress;
import java.net.SocketAddress;
import java.util.List;
import java.util.Random;
import java.util.concurrent.ConcurrentHashMap;
import java.util.concurrent.atomic.AtomicReference;

import com.google.common.base.Preconditions;
import com.google.common.base.Throwables;
import com.google.common.collect.Lists;

import io.netty.bootstrap.Bootstrap;
import io.netty.buffer.PooledByteBufAllocator;
import io.netty.channel.Channel;
import io.netty.channel.ChannelFuture;
import io.netty.channel.ChannelInitializer;
import io.netty.channel.ChannelOption;
import io.netty.channel.EventLoopGroup;
import io.netty.channel.socket.SocketChannel;

import org.slf4j.Logger;
import org.slf4j.LoggerFactory;

import org.apache.spark.network.util.TransportEncryptionHandler;
import org.apache.spark.network.util.NoEncryptionHandler;
import org.apache.spark.network.TransportContext;
import org.apache.spark.network.server.TransportChannelHandler;
import org.apache.spark.network.util.IOMode;
import org.apache.spark.network.util.JavaUtils;
import org.apache.spark.network.util.NettyUtils;
import org.apache.spark.network.util.TransportConf;

/**
 * Factory for creating {@link TransportClient}s by using createClient.
 * <p/>
 * The factory maintains a connection pool to other hosts and should return the same
 * TransportClient for the same remote host. It also shares a single worker thread pool for
 * all TransportClients.
 * <p/>
 * TransportClients will be reused whenever possible. Prior to completing the creation of a new
 * TransportClient, all given {@link TransportClientBootstrap}s will be run.
 */
public class TransportClientFactory implements Closeable {

  /**
   * A simple data structure to track the pool of clients between two peer nodes.
   */
  private static class ClientPool {
    TransportClient[] clients;
    Object[] locks;

    public ClientPool(int size) {
      clients = new TransportClient[size];
      locks = new Object[size];
      for (int i = 0; i < size; i++) {
        locks[i] = new Object();
      }
    }
  }

  private final Logger logger = LoggerFactory.getLogger(TransportClientFactory.class);

  private final TransportContext context;
  private final TransportConf conf;
  private final List<TransportClientBootstrap> clientBootstraps;
  private final ConcurrentHashMap<SocketAddress, ClientPool> connectionPool;

  private TransportEncryptionHandler encryptionHandler;

  /** Random number generator for picking connections between peers. */
  private final Random rand;
  private final int numConnectionsPerPeer;

  private final Class<? extends Channel> socketChannelClass;
  private EventLoopGroup workerGroup;
  private PooledByteBufAllocator pooledAllocator;

  public TransportClientFactory(
      TransportContext context,
      List<TransportClientBootstrap> clientBootstraps) {
    this(context, clientBootstraps, new NoEncryptionHandler());
  }

  public TransportClientFactory(
      TransportContext context,
      List<TransportClientBootstrap> clientBootstraps,
      TransportEncryptionHandler encryptionHandler) {
    this.context = Preconditions.checkNotNull(context);
    this.conf = context.getConf();
    this.clientBootstraps = Lists.newArrayList(Preconditions.checkNotNull(clientBootstraps));
    this.connectionPool = new ConcurrentHashMap<SocketAddress, ClientPool>();
    this.numConnectionsPerPeer = conf.numConnectionsPerPeer();
    this.rand = new Random();

    IOMode ioMode = IOMode.valueOf(conf.ioMode());
    this.socketChannelClass = NettyUtils.getClientChannelClass(ioMode);
    // TODO: Make thread pool name configurable.
    this.workerGroup = NettyUtils.createEventLoop(ioMode, conf.clientThreads(), "shuffle-client");
    this.pooledAllocator = NettyUtils.createPooledByteBufAllocator(
      conf.preferDirectBufs(), false /* allowCache */, conf.clientThreads());

    if (encryptionHandler != null) {
      this.encryptionHandler = encryptionHandler;
    } else {
      this.encryptionHandler = new NoEncryptionHandler();
    }
  }

  /**
   * Create a {@link TransportClient} connecting to the given remote host / port.
   *
   * We maintains an array of clients (size determined by spark.shuffle.io.numConnectionsPerPeer)
   * and randomly picks one to use. If no client was previously created in the randomly selected
   * spot, this function creates a new client and places it there.
   *
   * Prior to the creation of a new TransportClient, we will execute all
   * {@link TransportClientBootstrap}s that are registered with this factory.
   *
   * This blocks until a connection is successfully established and fully bootstrapped.
   *
   * Concurrency: This method is safe to call from multiple threads.
   */
  public TransportClient createClient(String remoteHost, int remotePort) throws IOException {
    // Get connection from the connection pool first.
    // If it is not found or not active, create a new one.
    final InetSocketAddress address = new InetSocketAddress(remoteHost, remotePort);

    // Create the ClientPool if we don't have it yet.
    ClientPool clientPool = connectionPool.get(address);
    if (clientPool == null) {
      connectionPool.putIfAbsent(address, new ClientPool(numConnectionsPerPeer));
      clientPool = connectionPool.get(address);
    }

    int clientIndex = rand.nextInt(numConnectionsPerPeer);
    TransportClient cachedClient = clientPool.clients[clientIndex];

    if (cachedClient != null && cachedClient.isActive()) {
      logger.trace("Returning cached connection to {}: {}", address, cachedClient);
      return cachedClient;
    }

    // If we reach here, we don't have an existing connection open. Let's create a new one.
    // Multiple threads might race here to create new connections. Keep only one of them active.
    synchronized (clientPool.locks[clientIndex]) {
      cachedClient = clientPool.clients[clientIndex];

      if (cachedClient != null) {
        if (cachedClient.isActive()) {
          logger.trace("Returning cached connection to {}: {}", address, cachedClient);
          return cachedClient;
        } else {
          logger.info("Found inactive connection to {}, creating a new one.", address);
        }
      }
      clientPool.clients[clientIndex] = createClient(address);
      return clientPool.clients[clientIndex];
    }
  }

  /**
   * Create a completely new {@link TransportClient} to the remote address.
   * If a non null {@link javax.net.ssl.SSLEngine} member is present, a secure TransportClient
   * will be created.
   *
   * @param address
   * @return
   * @throws IOException
   */
  private TransportClient createClient(InetSocketAddress address) throws IOException {
    logger.debug("Creating new connection to " + address);
    Bootstrap bootstrap = buildBootstrap();
    final AtomicReference<TransportClient> clientRef = new AtomicReference<TransportClient>();
    final AtomicReference<Channel> channelRef = new AtomicReference<Channel>();
<<<<<<< HEAD
    initHandler(bootstrap, clientRef, channelRef);
=======

    bootstrap.handler(new ChannelInitializer<SocketChannel>() {
      @Override
      public void initChannel(SocketChannel ch) {
        TransportChannelHandler clientHandler = context.initializePipeline(ch);
        clientRef.set(clientHandler.getClient());
        channelRef.set(ch);
      }
    });
>>>>>>> c688e3c5

    // Connect to the remote server
    long preConnect = System.nanoTime();
    ChannelFuture cf = connect(bootstrap, conf, address);
    encryptionHandler.onConnect(cf, address);

    TransportClient client = clientRef.get();
    Channel channel = channelRef.get();
    assert client != null : "Channel future completed successfully with null client";

    // Execute any client bootstraps synchronously before marking the Client as successful.
    long preBootstrap = System.nanoTime();
    logger.debug("Connection to {} successful, running bootstraps...", address);
    doBootstraps(client, channel, preBootstrap);
    long postBootstrap = System.nanoTime();

    logger.debug("Successfully created connection to {} after {} ms ({} ms spent in bootstraps)",
      address, (postBootstrap - preConnect) / 1000000, (postBootstrap - preBootstrap) / 1000000);

    return client;
  }

  /**
   *
   * @param bootstrap
   * @param conf
   * @param address
   * @throws IOException
   */
  private ChannelFuture connect(
      Bootstrap bootstrap, TransportConf conf, InetSocketAddress address) throws IOException {
    ChannelFuture cf = bootstrap.connect(address);
    if (!cf.awaitUninterruptibly(conf.connectionTimeoutMs())) {
      throw new IOException(
        String.format("Connecting to %s timed out (%s ms)", address, conf.connectionTimeoutMs()));
    } else if (cf.cause() != null) {
      throw new IOException(String.format("Failed to connect to %s", address), cf.cause());
    }
    return cf;
  }

<<<<<<< HEAD
  /**
   *
   * @return
   */
  private Bootstrap buildBootstrap() {
    return new Bootstrap()
      .group(workerGroup)
      .channel(socketChannelClass)
      .option(ChannelOption.TCP_NODELAY, true) // Disable Nagle's Algorithm since we don't want packets to wait
      .option(ChannelOption.SO_KEEPALIVE, true)
      .option(ChannelOption.CONNECT_TIMEOUT_MILLIS, conf.connectionTimeoutMs())
      .option(ChannelOption.ALLOCATOR, pooledAllocator);
  }
=======
    TransportClient client = clientRef.get();
    Channel channel = channelRef.get();
    assert client != null : "Channel future completed successfully with null client";
>>>>>>> c688e3c5

  /**
   * Execute all of our {@link TransportClientBootstrap} bootstraps.
   * @param client
   * @param channel
   * @param preBootstrap
   */
  private void doBootstraps(
      TransportClient client,
      Channel channel,
      long preBootstrap) {
    try {
      for (TransportClientBootstrap clientBootstrap : clientBootstraps) {
        clientBootstrap.doBootstrap(client, channel);
      }
    } catch (Exception e) { // catch non-RuntimeExceptions too as bootstrap may be written in Scala
      long bootstrapTimeMs = (System.nanoTime() - preBootstrap) / 1000000;
      logger.error("Exception while bootstrapping client after " + bootstrapTimeMs + " ms", e);
      client.close();
      throw Throwables.propagate(e);
    }
  }

  /**
   * @param bootstrap
   * @param clientRef
   */
  private void initHandler(
      final Bootstrap bootstrap,
      final AtomicReference<TransportClient> clientRef,
      final AtomicReference<Channel> channelRef) {
    bootstrap.handler(new ChannelInitializer<SocketChannel>() {
      @Override
      protected void initChannel(SocketChannel ch) throws Exception {
        TransportChannelHandler clientHandler = context.initializePipeline(ch);
        encryptionHandler.addToPipeline(ch.pipeline(), true);
        clientRef.set(clientHandler.getClient());
        channelRef.set(ch);
      }
    });
  }

  /**
   * Close all connections in the connection pool, and shutdown the worker thread pool.
   */
  @Override
  public void close() {
    // Go through all clients and close them if they are active.
    for (ClientPool clientPool : connectionPool.values()) {
      for (int i = 0; i < clientPool.clients.length; i++) {
        TransportClient client = clientPool.clients[i];
        if (client != null) {
          clientPool.clients[i] = null;
          JavaUtils.closeQuietly(client);
        }
      }
    }
    connectionPool.clear();

    if (workerGroup != null) {
      workerGroup.shutdownGracefully();
      workerGroup = null;
    }

    if (encryptionHandler != null) {
      encryptionHandler.close();
      encryptionHandler = null;
    }
  }
}<|MERGE_RESOLUTION|>--- conflicted
+++ resolved
@@ -29,7 +29,6 @@
 import com.google.common.base.Preconditions;
 import com.google.common.base.Throwables;
 import com.google.common.collect.Lists;
-
 import io.netty.bootstrap.Bootstrap;
 import io.netty.buffer.PooledByteBufAllocator;
 import io.netty.channel.Channel;
@@ -38,7 +37,6 @@
 import io.netty.channel.ChannelOption;
 import io.netty.channel.EventLoopGroup;
 import io.netty.channel.socket.SocketChannel;
-
 import org.slf4j.Logger;
 import org.slf4j.LoggerFactory;
 
@@ -53,19 +51,17 @@
 
 /**
  * Factory for creating {@link TransportClient}s by using createClient.
- * <p/>
+ *
  * The factory maintains a connection pool to other hosts and should return the same
  * TransportClient for the same remote host. It also shares a single worker thread pool for
  * all TransportClients.
- * <p/>
+ *
  * TransportClients will be reused whenever possible. Prior to completing the creation of a new
  * TransportClient, all given {@link TransportClientBootstrap}s will be run.
  */
 public class TransportClientFactory implements Closeable {
 
-  /**
-   * A simple data structure to track the pool of clients between two peer nodes.
-   */
+  /** A simple data structure to track the pool of clients between two peer nodes. */
   private static class ClientPool {
     TransportClient[] clients;
     Object[] locks;
@@ -179,33 +175,14 @@
     }
   }
 
-  /**
-   * Create a completely new {@link TransportClient} to the remote address.
-   * If a non null {@link javax.net.ssl.SSLEngine} member is present, a secure TransportClient
-   * will be created.
-   *
-   * @param address
-   * @return
-   * @throws IOException
-   */
+  /** Create a completely new {@link TransportClient} to the remote address. */
   private TransportClient createClient(InetSocketAddress address) throws IOException {
     logger.debug("Creating new connection to " + address);
+
     Bootstrap bootstrap = buildBootstrap();
     final AtomicReference<TransportClient> clientRef = new AtomicReference<TransportClient>();
     final AtomicReference<Channel> channelRef = new AtomicReference<Channel>();
-<<<<<<< HEAD
     initHandler(bootstrap, clientRef, channelRef);
-=======
-
-    bootstrap.handler(new ChannelInitializer<SocketChannel>() {
-      @Override
-      public void initChannel(SocketChannel ch) {
-        TransportChannelHandler clientHandler = context.initializePipeline(ch);
-        clientRef.set(clientHandler.getClient());
-        channelRef.set(ch);
-      }
-    });
->>>>>>> c688e3c5
 
     // Connect to the remote server
     long preConnect = System.nanoTime();
@@ -223,7 +200,7 @@
     long postBootstrap = System.nanoTime();
 
     logger.debug("Successfully created connection to {} after {} ms ({} ms spent in bootstraps)",
-      address, (postBootstrap - preConnect) / 1000000, (postBootstrap - preBootstrap) / 1000000);
+            address, (postBootstrap - preConnect) / 1000000, (postBootstrap - preBootstrap) / 1000000);
 
     return client;
   }
@@ -236,18 +213,17 @@
    * @throws IOException
    */
   private ChannelFuture connect(
-      Bootstrap bootstrap, TransportConf conf, InetSocketAddress address) throws IOException {
+          Bootstrap bootstrap, TransportConf conf, InetSocketAddress address) throws IOException {
     ChannelFuture cf = bootstrap.connect(address);
     if (!cf.awaitUninterruptibly(conf.connectionTimeoutMs())) {
       throw new IOException(
-        String.format("Connecting to %s timed out (%s ms)", address, conf.connectionTimeoutMs()));
+              String.format("Connecting to %s timed out (%s ms)", address, conf.connectionTimeoutMs()));
     } else if (cf.cause() != null) {
       throw new IOException(String.format("Failed to connect to %s", address), cf.cause());
     }
     return cf;
   }
 
-<<<<<<< HEAD
   /**
    *
    * @return
@@ -261,11 +237,6 @@
       .option(ChannelOption.CONNECT_TIMEOUT_MILLIS, conf.connectionTimeoutMs())
       .option(ChannelOption.ALLOCATOR, pooledAllocator);
   }
-=======
-    TransportClient client = clientRef.get();
-    Channel channel = channelRef.get();
-    assert client != null : "Channel future completed successfully with null client";
->>>>>>> c688e3c5
 
   /**
    * Execute all of our {@link TransportClientBootstrap} bootstraps.
@@ -308,9 +279,7 @@
     });
   }
 
-  /**
-   * Close all connections in the connection pool, and shutdown the worker thread pool.
-   */
+  /** Close all connections in the connection pool, and shutdown the worker thread pool. */
   @Override
   public void close() {
     // Go through all clients and close them if they are active.
