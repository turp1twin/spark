<?xml version="1.0" encoding="UTF-8"?>
<!--
  ~ Licensed to the Apache Software Foundation (ASF) under one or more
  ~ contributor license agreements.  See the NOTICE file distributed with
  ~ this work for additional information regarding copyright ownership.
  ~ The ASF licenses this file to You under the Apache License, Version 2.0
  ~ (the "License"); you may not use this file except in compliance with
  ~ the License.  You may obtain a copy of the License at
  ~
  ~    http://www.apache.org/licenses/LICENSE-2.0
  ~
  ~ Unless required by applicable law or agreed to in writing, software
  ~ distributed under the License is distributed on an "AS IS" BASIS,
  ~ WITHOUT WARRANTIES OR CONDITIONS OF ANY KIND, either express or implied.
  ~ See the License for the specific language governing permissions and
  ~ limitations under the License.
  -->

<project xmlns="http://maven.apache.org/POM/4.0.0" xmlns:xsi="http://www.w3.org/2001/XMLSchema-instance"
         xsi:schemaLocation="http://maven.apache.org/POM/4.0.0 http://maven.apache.org/xsd/maven-4.0.0.xsd">
  <modelVersion>4.0.0</modelVersion>
  <parent>
    <groupId>org.apache.spark</groupId>
    <artifactId>spark-parent_2.10</artifactId>
    <version>1.4.0-SNAPSHOT</version>
    <relativePath>../../pom.xml</relativePath>
  </parent>

  <groupId>org.apache.spark</groupId>
  <artifactId>spark-network-common_2.10</artifactId>
  <packaging>jar</packaging>
  <name>Spark Project Networking</name>
  <url>http://spark.apache.org/</url>
  <properties>
    <sbt.project.name>network-common</sbt.project.name>
  </properties>

  <dependencies>
    <!-- Core dependencies -->
    <dependency>
      <groupId>io.netty</groupId>
      <artifactId>netty-all</artifactId>
    </dependency>

    <!-- Provided dependencies -->
    <dependency>
      <groupId>org.slf4j</groupId>
      <artifactId>slf4j-api</artifactId>
      <scope>provided</scope>
    </dependency>
    <!--
      Promote Guava to "compile" so that maven-shade-plugin picks it up (for packaging the Optional
      class exposed in the Java API). The plugin will then remove this dependency from the published
      pom, so that Guava does not pollute the client's compilation classpath.
    -->
    <dependency>
      <groupId>com.google.guava</groupId>
      <artifactId>guava</artifactId>
      <scope>compile</scope>
    </dependency>

    <!-- Test dependencies -->
    <dependency>
      <groupId>junit</groupId>
      <artifactId>junit</artifactId>
      <scope>test</scope>
    </dependency>
    <dependency>
      <groupId>com.novocode</groupId>
      <artifactId>junit-interface</artifactId>
      <scope>test</scope>
    </dependency>
    <dependency>
      <groupId>org.slf4j</groupId>
      <artifactId>slf4j-log4j12</artifactId>
      <scope>test</scope>
    </dependency>
    <dependency>
      <groupId>log4j</groupId>
      <artifactId>log4j</artifactId>
      <scope>test</scope>
    </dependency>
    <dependency>
      <groupId>org.mockito</groupId>
      <artifactId>mockito-all</artifactId>
      <scope>test</scope>
    </dependency>
    <dependency>
<<<<<<< HEAD
      <groupId>org.bouncycastle</groupId>
      <artifactId>bcprov-jdk16</artifactId>
      <version>1.46</version>
=======
      <groupId>org.slf4j</groupId>
      <artifactId>slf4j-log4j12</artifactId>
>>>>>>> 9fe41252
      <scope>test</scope>
    </dependency>
  </dependencies>

  <build>
    <outputDirectory>target/scala-${scala.binary.version}/classes</outputDirectory>
    <testOutputDirectory>target/scala-${scala.binary.version}/test-classes</testOutputDirectory>
    <plugins>
      <!-- Create a test-jar so network-shuffle can depend on our test utilities. -->
      <plugin>
        <groupId>org.apache.maven.plugins</groupId>
        <artifactId>maven-jar-plugin</artifactId>
        <version>2.2</version>
        <executions>
          <execution>
            <id>test-jar-on-test-compile</id>
            <phase>test-compile</phase>
            <goals>
              <goal>test-jar</goal>
            </goals>
          </execution>
        </executions>
      </plugin>
    </plugins>
  </build>
</project><|MERGE_RESOLUTION|>--- conflicted
+++ resolved
@@ -71,11 +71,6 @@
       <scope>test</scope>
     </dependency>
     <dependency>
-      <groupId>org.slf4j</groupId>
-      <artifactId>slf4j-log4j12</artifactId>
-      <scope>test</scope>
-    </dependency>
-    <dependency>
       <groupId>log4j</groupId>
       <artifactId>log4j</artifactId>
       <scope>test</scope>
@@ -86,14 +81,14 @@
       <scope>test</scope>
     </dependency>
     <dependency>
-<<<<<<< HEAD
       <groupId>org.bouncycastle</groupId>
       <artifactId>bcprov-jdk16</artifactId>
       <version>1.46</version>
-=======
+      <scope>test</scope>
+    </dependency>
+    <dependency>
       <groupId>org.slf4j</groupId>
       <artifactId>slf4j-log4j12</artifactId>
->>>>>>> 9fe41252
       <scope>test</scope>
     </dependency>
   </dependencies>
