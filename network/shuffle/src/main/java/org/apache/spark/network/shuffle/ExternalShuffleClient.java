--- conflicted
+++ resolved
@@ -22,7 +22,6 @@
 
 import com.google.common.base.Preconditions;
 import com.google.common.collect.Lists;
-
 import org.slf4j.Logger;
 import org.slf4j.LoggerFactory;
 
@@ -60,51 +59,37 @@
   /**
    * Creates an external shuffle client, with SASL optionally enabled. If SASL is not enabled,
    * then secretKeyHolder may be null.
-   * @param conf
-   * @param secretKeyHolder
-   * @param saslEnabled
    */
   public ExternalShuffleClient(
-      TransportConf conf,
-      SecretKeyHolder secretKeyHolder,
-      boolean saslEnabled,
-      boolean saslEncryptionEnabled) {
-<<<<<<< HEAD
+          TransportConf conf,
+          SecretKeyHolder secretKeyHolder,
+          boolean saslEnabled,
+          boolean saslEncryptionEnabled) {
     this(conf, secretKeyHolder, saslEnabled, saslEncryptionEnabled, new NoEncryptionHandler());
   }
 
   /**
-   * Creates an external shuffle client, with SASL optionally enabled, and an optional {@link TransportEncryptionHandler}.
-   * If SASL is not enabled then secretKeyHolder may be null.
-   * @param conf
-   * @param secretKeyHolder
-   * @param saslEnabled
-   * @param saslEncryptionEnabled
-   * @param encryptionHandler
+   * Creates an external shuffle client, with SASL optionally enabled. If SASL is not enabled,
+   * then secretKeyHolder may be null.
    */
   public ExternalShuffleClient(
-      TransportConf conf,
-      SecretKeyHolder secretKeyHolder,
-      boolean saslEnabled,
-      boolean saslEncryptionEnabled,
-      TransportEncryptionHandler encryptionHandler) {
-=======
->>>>>>> c688e3c5
+          TransportConf conf,
+          SecretKeyHolder secretKeyHolder,
+          boolean saslEnabled,
+          boolean saslEncryptionEnabled,
+          TransportEncryptionHandler encryptionHandler) {
     Preconditions.checkArgument(
-      !saslEncryptionEnabled || saslEnabled,
-      "SASL encryption can only be enabled if SASL is also enabled.");
+            !saslEncryptionEnabled || saslEnabled,
+            "SASL encryption can only be enabled if SASL is also enabled.");
     this.conf = conf;
     this.secretKeyHolder = secretKeyHolder;
     this.saslEnabled = saslEnabled;
     this.saslEncryptionEnabled = saslEncryptionEnabled;
-<<<<<<< HEAD
     if (encryptionHandler != null) {
       this.encryptionHandler = encryptionHandler;
     } else {
       this.encryptionHandler = new NoEncryptionHandler();
     }
-=======
->>>>>>> c688e3c5
   }
 
   @Override
