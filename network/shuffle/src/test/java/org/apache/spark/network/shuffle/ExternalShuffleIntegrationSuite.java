/*
 * Licensed to the Apache Software Foundation (ASF) under one or more
 * contributor license agreements.  See the NOTICE file distributed with
 * this work for additional information regarding copyright ownership.
 * The ASF licenses this file to You under the Apache License, Version 2.0
 * (the "License"); you may not use this file except in compliance with
 * the License.  You may obtain a copy of the License at
 *
 *    http://www.apache.org/licenses/LICENSE-2.0
 *
 * Unless required by applicable law or agreed to in writing, software
 * distributed under the License is distributed on an "AS IS" BASIS,
 * WITHOUT WARRANTIES OR CONDITIONS OF ANY KIND, either express or implied.
 * See the License for the specific language governing permissions and
 * limitations under the License.
 */

package org.apache.spark.network.shuffle;

import java.io.IOException;
import java.nio.ByteBuffer;
import java.util.Collections;
import java.util.HashSet;
import java.util.LinkedList;
import java.util.List;
import java.util.Random;
import java.util.Set;
import java.util.concurrent.Semaphore;
import java.util.concurrent.TimeUnit;

import com.google.common.collect.Lists;
import com.google.common.collect.Sets;
import org.junit.After;
import org.junit.AfterClass;
import org.junit.BeforeClass;
import org.junit.Test;

import static org.junit.Assert.*;

import org.apache.spark.network.TestUtils;
import org.apache.spark.network.TransportContext;
import org.apache.spark.network.buffer.ManagedBuffer;
import org.apache.spark.network.buffer.NioManagedBuffer;
import org.apache.spark.network.server.TransportServer;
import org.apache.spark.network.shuffle.protocol.ExecutorShuffleInfo;
import org.apache.spark.network.util.SystemPropertyConfigProvider;
import org.apache.spark.network.util.TransportConf;

public class ExternalShuffleIntegrationSuite {

  static String APP_ID = "app-id";
  static String SORT_MANAGER = "org.apache.spark.shuffle.sort.SortShuffleManager";
  static String HASH_MANAGER = "org.apache.spark.shuffle.hash.HashShuffleManager";

  // Executor 0 is sort-based
  static TestShuffleDataContext dataContext0;
  // Executor 1 is hash-based
  static TestShuffleDataContext dataContext1;

  static ExternalShuffleBlockHandler handler;
  static TransportServer server;
  static TransportConf conf;

  static byte[][] exec0Blocks = new byte[][] {
    new byte[123],
    new byte[12345],
    new byte[1234567],
  };

  static byte[][] exec1Blocks = new byte[][] {
    new byte[321],
    new byte[54321],
  };

  @BeforeClass
  public static void beforeAll() throws IOException {
    Random rand = new Random();

    for (byte[] block : exec0Blocks) {
      rand.nextBytes(block);
    }
    for (byte[] block: exec1Blocks) {
      rand.nextBytes(block);
    }

    dataContext0 = new TestShuffleDataContext(2, 5);
    dataContext0.create();
    dataContext0.insertSortShuffleData(0, 0, exec0Blocks);

    dataContext1 = new TestShuffleDataContext(6, 2);
    dataContext1.create();
    dataContext1.insertHashShuffleData(1, 0, exec1Blocks);

    conf = new TransportConf(new SystemPropertyConfigProvider());
    handler = new ExternalShuffleBlockHandler(conf);
    TransportContext transportContext = new TransportContext(conf, handler);
    server = transportContext.createServer();
  }

  @AfterClass
  public static void afterAll() {
    dataContext0.cleanup();
    dataContext1.cleanup();
    server.close();
  }

  @After
  public void afterEach() {
    handler.applicationRemoved(APP_ID, false /* cleanupLocalDirs */);
  }

  class FetchResult {
    public Set<String> successBlocks;
    public Set<String> failedBlocks;
    public List<ManagedBuffer> buffers;

    public void releaseBuffers() {
      for (ManagedBuffer buffer : buffers) {
        buffer.release();
      }
    }
  }

  // Fetch a set of blocks from a pre-registered executor.
  private FetchResult fetchBlocks(String execId, String[] blockIds) throws Exception {
    return fetchBlocks(execId, blockIds, server.getPort());
  }

  // Fetch a set of blocks from a pre-registered executor. Connects to the server on the given port,
  // to allow connecting to invalid servers.
  private FetchResult fetchBlocks(String execId, String[] blockIds, int port) throws Exception {
    final FetchResult res = new FetchResult();
    res.successBlocks = Collections.synchronizedSet(new HashSet<String>());
    res.failedBlocks = Collections.synchronizedSet(new HashSet<String>());
    res.buffers = Collections.synchronizedList(new LinkedList<ManagedBuffer>());

    final Semaphore requestsRemaining = new Semaphore(0);

    ExternalShuffleClient client = new ExternalShuffleClient(conf, null, false, false);
    client.init(APP_ID);
    client.fetchBlocks(TestUtils.getLocalHost(), port, execId, blockIds,
      new BlockFetchingListener() {
        @Override
        public void onBlockFetchSuccess(String blockId, ManagedBuffer data) {
          synchronized (this) {
            if (!res.successBlocks.contains(blockId) && !res.failedBlocks.contains(blockId)) {
              data.retain();
              res.successBlocks.add(blockId);
              res.buffers.add(data);
              requestsRemaining.release();
            }
          }
        }

        @Override
        public void onBlockFetchFailure(String blockId, Throwable exception) {
          synchronized (this) {
            if (!res.successBlocks.contains(blockId) && !res.failedBlocks.contains(blockId)) {
              res.failedBlocks.add(blockId);
              requestsRemaining.release();
            }
          }
        }
      });

    if (!requestsRemaining.tryAcquire(blockIds.length, 5, TimeUnit.SECONDS)) {
      fail("Timeout getting response from the server");
    }
    client.close();
    return res;
  }

  @Test
  public void testFetchOneSort() throws Exception {
    registerExecutor("exec-0", dataContext0.createExecutorInfo(SORT_MANAGER));
    FetchResult exec0Fetch = fetchBlocks("exec-0", new String[] { "shuffle_0_0_0" });
    assertEquals(Sets.newHashSet("shuffle_0_0_0"), exec0Fetch.successBlocks);
    assertTrue(exec0Fetch.failedBlocks.isEmpty());
    assertBufferListsEqual(exec0Fetch.buffers, Lists.newArrayList(exec0Blocks[0]));
    exec0Fetch.releaseBuffers();
  }

  @Test
  public void testFetchThreeSort() throws Exception {
    registerExecutor("exec-0", dataContext0.createExecutorInfo(SORT_MANAGER));
    FetchResult exec0Fetch = fetchBlocks("exec-0",
      new String[] { "shuffle_0_0_0", "shuffle_0_0_1", "shuffle_0_0_2" });
    assertEquals(Sets.newHashSet("shuffle_0_0_0", "shuffle_0_0_1", "shuffle_0_0_2"),
      exec0Fetch.successBlocks);
    assertTrue(exec0Fetch.failedBlocks.isEmpty());
    assertBufferListsEqual(exec0Fetch.buffers, Lists.newArrayList(exec0Blocks));
    exec0Fetch.releaseBuffers();
  }

  @Test
  public void testFetchHash() throws Exception {
    registerExecutor("exec-1", dataContext1.createExecutorInfo(HASH_MANAGER));
    FetchResult execFetch = fetchBlocks("exec-1",
      new String[] { "shuffle_1_0_0", "shuffle_1_0_1" });
    assertEquals(Sets.newHashSet("shuffle_1_0_0", "shuffle_1_0_1"), execFetch.successBlocks);
    assertTrue(execFetch.failedBlocks.isEmpty());
    assertBufferListsEqual(execFetch.buffers, Lists.newArrayList(exec1Blocks));
    execFetch.releaseBuffers();
  }

  @Test
  public void testFetchWrongShuffle() throws Exception {
    registerExecutor("exec-1", dataContext1.createExecutorInfo(SORT_MANAGER /* wrong manager */));
    FetchResult execFetch = fetchBlocks("exec-1",
      new String[] { "shuffle_1_0_0", "shuffle_1_0_1" });
    assertTrue(execFetch.successBlocks.isEmpty());
    assertEquals(Sets.newHashSet("shuffle_1_0_0", "shuffle_1_0_1"), execFetch.failedBlocks);
  }

  @Test
  public void testFetchInvalidShuffle() throws Exception {
    registerExecutor("exec-1", dataContext1.createExecutorInfo("unknown sort manager"));
    FetchResult execFetch = fetchBlocks("exec-1",
      new String[] { "shuffle_1_0_0" });
    assertTrue(execFetch.successBlocks.isEmpty());
    assertEquals(Sets.newHashSet("shuffle_1_0_0"), execFetch.failedBlocks);
  }

  @Test
  public void testFetchWrongBlockId() throws Exception {
    registerExecutor("exec-1", dataContext1.createExecutorInfo(SORT_MANAGER /* wrong manager */));
    FetchResult execFetch = fetchBlocks("exec-1",
      new String[] { "rdd_1_0_0" });
    assertTrue(execFetch.successBlocks.isEmpty());
    assertEquals(Sets.newHashSet("rdd_1_0_0"), execFetch.failedBlocks);
  }

  @Test
  public void testFetchNonexistent() throws Exception {
    registerExecutor("exec-0", dataContext0.createExecutorInfo(SORT_MANAGER));
    FetchResult execFetch = fetchBlocks("exec-0",
      new String[] { "shuffle_2_0_0" });
    assertTrue(execFetch.successBlocks.isEmpty());
    assertEquals(Sets.newHashSet("shuffle_2_0_0"), execFetch.failedBlocks);
  }

  @Test
  public void testFetchWrongExecutor() throws Exception {
    registerExecutor("exec-0", dataContext0.createExecutorInfo(SORT_MANAGER));
    FetchResult execFetch = fetchBlocks("exec-0",
      new String[] { "shuffle_0_0_0" /* right */, "shuffle_1_0_0" /* wrong */ });
    // Both still fail, as we start by checking for all block.
    assertTrue(execFetch.successBlocks.isEmpty());
    assertEquals(Sets.newHashSet("shuffle_0_0_0", "shuffle_1_0_0"), execFetch.failedBlocks);
  }

  @Test
  public void testFetchUnregisteredExecutor() throws Exception {
    registerExecutor("exec-0", dataContext0.createExecutorInfo(SORT_MANAGER));
    FetchResult execFetch = fetchBlocks("exec-2",
      new String[] { "shuffle_0_0_0", "shuffle_1_0_0" });
    assertTrue(execFetch.successBlocks.isEmpty());
    assertEquals(Sets.newHashSet("shuffle_0_0_0", "shuffle_1_0_0"), execFetch.failedBlocks);
  }

  @Test
  public void testFetchNoServer() throws Exception {
    System.setProperty("spark.shuffle.io.maxRetries", "0");
    try {
      registerExecutor("exec-0", dataContext0.createExecutorInfo(SORT_MANAGER));
      FetchResult execFetch = fetchBlocks("exec-0",
        new String[]{"shuffle_1_0_0", "shuffle_1_0_1"}, 1 /* port */);
      assertTrue(execFetch.successBlocks.isEmpty());
      assertEquals(Sets.newHashSet("shuffle_1_0_0", "shuffle_1_0_1"), execFetch.failedBlocks);
    } finally {
      System.clearProperty("spark.shuffle.io.maxRetries");
    }
  }

  private void registerExecutor(String executorId, ExecutorShuffleInfo executorInfo)
<<<<<<< HEAD
    throws IOException {
=======
      throws IOException {
>>>>>>> c688e3c5
    ExternalShuffleClient client = new ExternalShuffleClient(conf, null, false, false);
    client.init(APP_ID);
    client.registerWithShuffleServer(TestUtils.getLocalHost(), server.getPort(),
      executorId, executorInfo);
  }

  private void assertBufferListsEqual(List<ManagedBuffer> list0, List<byte[]> list1)
    throws Exception {
    assertEquals(list0.size(), list1.size());
    for (int i = 0; i < list0.size(); i ++) {
      assertBuffersEqual(list0.get(i), new NioManagedBuffer(ByteBuffer.wrap(list1.get(i))));
    }
  }

  private void assertBuffersEqual(ManagedBuffer buffer0, ManagedBuffer buffer1) throws Exception {
    ByteBuffer nio0 = buffer0.nioByteBuffer();
    ByteBuffer nio1 = buffer1.nioByteBuffer();

    int len = nio0.remaining();
    assertEquals(nio0.remaining(), nio1.remaining());
    for (int i = 0; i < len; i ++) {
      assertEquals(nio0.get(), nio1.get());
    }
  }
}<|MERGE_RESOLUTION|>--- conflicted
+++ resolved
@@ -273,11 +273,7 @@
   }
 
   private void registerExecutor(String executorId, ExecutorShuffleInfo executorInfo)
-<<<<<<< HEAD
-    throws IOException {
-=======
       throws IOException {
->>>>>>> c688e3c5
     ExternalShuffleClient client = new ExternalShuffleClient(conf, null, false, false);
     client.init(APP_ID);
     client.registerWithShuffleServer(TestUtils.getLocalHost(), server.getPort(),
