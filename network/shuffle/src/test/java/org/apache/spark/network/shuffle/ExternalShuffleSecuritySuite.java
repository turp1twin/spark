/*
 * Licensed to the Apache Software Foundation (ASF) under one or more
 * contributor license agreements.  See the NOTICE file distributed with
 * this work for additional information regarding copyright ownership.
 * The ASF licenses this file to You under the Apache License, Version 2.0
 * (the "License"); you may not use this file except in compliance with
 * the License.  You may obtain a copy of the License at
 *
 *    http://www.apache.org/licenses/LICENSE-2.0
 *
 * Unless required by applicable law or agreed to in writing, software
 * distributed under the License is distributed on an "AS IS" BASIS,
 * WITHOUT WARRANTIES OR CONDITIONS OF ANY KIND, either express or implied.
 * See the License for the specific language governing permissions and
 * limitations under the License.
 */

package org.apache.spark.network.shuffle;

import java.io.IOException;
import java.util.Arrays;

import org.junit.After;
import org.junit.Before;
import org.junit.Test;

import static org.junit.Assert.*;

import org.apache.spark.network.TestUtils;
import org.apache.spark.network.TransportContext;
import org.apache.spark.network.sasl.SaslServerBootstrap;
import org.apache.spark.network.sasl.SecretKeyHolder;
import org.apache.spark.network.server.RpcHandler;
import org.apache.spark.network.server.TransportServer;
import org.apache.spark.network.server.TransportServerBootstrap;
import org.apache.spark.network.shuffle.protocol.ExecutorShuffleInfo;
import org.apache.spark.network.util.SystemPropertyConfigProvider;
import org.apache.spark.network.util.TransportConf;

public class ExternalShuffleSecuritySuite {

  TransportConf conf = new TransportConf(new SystemPropertyConfigProvider());
  TransportServer server;

  @Before
  public void beforeEach() {
    TransportContext context = new TransportContext(conf, new ExternalShuffleBlockHandler(conf));
    TransportServerBootstrap bootstrap = new SaslServerBootstrap(conf,
<<<<<<< HEAD
      new TestSecretKeyHolder("my-app-id", "secret"));
=======
        new TestSecretKeyHolder("my-app-id", "secret"));
>>>>>>> c688e3c5
    this.server = context.createServer(Arrays.asList(bootstrap));
  }

  @After
  public void afterEach() {
    if (server != null) {
      server.close();
      server = null;
    }
  }

  @Test
  public void testValid() throws IOException {
    validate("my-app-id", "secret", false);
  }

  @Test
  public void testBadAppId() {
    try {
      validate("wrong-app-id", "secret", false);
    } catch (Exception e) {
      assertTrue(e.getMessage(), e.getMessage().contains("Wrong appId!"));
    }
  }

  @Test
  public void testBadSecret() {
    try {
      validate("my-app-id", "bad-secret", false);
    } catch (Exception e) {
      assertTrue(e.getMessage(), e.getMessage().contains("Mismatched response"));
    }
  }

  @Test
  public void testEncryption() throws IOException {
    validate("my-app-id", "secret", true);
  }

  /** Creates an ExternalShuffleClient and attempts to register with the server. */
  private void validate(String appId, String secretKey, boolean encrypt) throws IOException {
    ExternalShuffleClient client =
      new ExternalShuffleClient(conf, new TestSecretKeyHolder(appId, secretKey), true, encrypt);
    client.init(appId);
    // Registration either succeeds or throws an exception.
    client.registerWithShuffleServer(TestUtils.getLocalHost(), server.getPort(), "exec0",
      new ExecutorShuffleInfo(new String[0], 0, ""));
    client.close();
  }

  /** Provides a secret key holder which always returns the given secret key, for a single appId. */
  static class TestSecretKeyHolder implements SecretKeyHolder {
    private final String appId;
    private final String secretKey;

    TestSecretKeyHolder(String appId, String secretKey) {
      this.appId = appId;
      this.secretKey = secretKey;
    }

    @Override
    public String getSaslUser(String appId) {
      return "user";
    }

    @Override
    public String getSecretKey(String appId) {
      if (!appId.equals(this.appId)) {
        throw new IllegalArgumentException("Wrong appId!");
      }
      return secretKey;
    }
  }
}<|MERGE_RESOLUTION|>--- conflicted
+++ resolved
@@ -46,11 +46,7 @@
   public void beforeEach() {
     TransportContext context = new TransportContext(conf, new ExternalShuffleBlockHandler(conf));
     TransportServerBootstrap bootstrap = new SaslServerBootstrap(conf,
-<<<<<<< HEAD
-      new TestSecretKeyHolder("my-app-id", "secret"));
-=======
         new TestSecretKeyHolder("my-app-id", "secret"));
->>>>>>> c688e3c5
     this.server = context.createServer(Arrays.asList(bootstrap));
   }
 
